<project xmlns="http://maven.apache.org/POM/4.0.0"
         xmlns:xsi="http://www.w3.org/2001/XMLSchema-instance"
         xsi:schemaLocation="http://maven.apache.org/POM/4.0.0
                             http://maven.apache.org/xsd/maven-4.0.0.xsd">

  <modelVersion>4.0.0</modelVersion>
  <groupId>org.reaktivity</groupId>
  <artifactId>nukleus-tls</artifactId>
  <version>develop-SNAPSHOT</version>
  <name>TLS Nukleus Implementation</name>
  <description>TLS Nukleus Implementation</description>
  <url>https://github.com/reaktivity/nukleus-tls.java</url>
  <inceptionYear>2016</inceptionYear>

  <licenses>
    <license>
      <name>The Apache Software License, Version 2.0</name>
      <url>http://www.apache.org/licenses/LICENSE-2.0.txt</url>
      <distribution>repo</distribution>
    </license>
  </licenses>

  <developers>
    <developer>
      <id>reaktivity.org</id>
      <name>The Reaktivity Project Contributors</name>
      <url>http://reaktivity.org/</url>
      <organization>The Reaktivity Project</organization>
      <organizationUrl>http://reaktivity.org/</organizationUrl>
    </developer>
  </developers>

  <scm>
    <connection>scm:git:https://github.com/reaktivity/nukleus-tls.java</connection>
    <developerConnection>scm:git:https://github.com/reaktivity/nukleus-tls.java</developerConnection>
    <url>https://github.com/reaktivity/nukleus-tls.java</url>
  </scm>

  <properties>
    <maven.compiler.source>1.8</maven.compiler.source>
    <maven.compiler.target>1.8</maven.compiler.target>
    <project.build.sourceEncoding>UTF-8</project.build.sourceEncoding>
    <project.reporting.outputEncoding>UTF-8</project.reporting.outputEncoding>
    <checkstyle.config.location>src/conf/checkstyle/configuration.xml</checkstyle.config.location>
    <checkstyle.suppressions.location>src/conf/checkstyle/suppressions.xml</checkstyle.suppressions.location>
    <jacoco.coverage.ratio>0.63</jacoco.coverage.ratio>
    <jacoco.missed.count>20</jacoco.missed.count>

    <junit.version>4.12</junit.version>
    <jmh.version>1.17.4</jmh.version>
    <jmh.profilers.version>0.1.3</jmh.profilers.version>

    <k3po.version>3.0.0-alpha-82</k3po.version>
    <k3po.nukleus.ext.version>0.10</k3po.nukleus.ext.version>

    <nukleus.plugin.version>0.12</nukleus.plugin.version>
    <nukleus.version>0.11</nukleus.version>

<<<<<<< HEAD
    <nukleus.tls.spec.version>develop-SNAPSHOT</nukleus.tls.spec.version>
=======
    <nukleus.tls.spec.version>0.7</nukleus.tls.spec.version>
>>>>>>> d9ff076a
    <reaktor.version>0.26</reaktor.version>
  </properties>

  <dependencies>
    <dependency>
      <groupId>org.reaktivity</groupId>
      <artifactId>nukleus-tls.spec</artifactId>
      <version>${nukleus.tls.spec.version}</version>
      <scope>provided</scope>
    </dependency>
    <dependency>
      <groupId>org.reaktivity</groupId>
      <artifactId>nukleus</artifactId>
      <version>${nukleus.version}</version>
      <scope>provided</scope>
    </dependency>
    <dependency>
      <groupId>org.reaktivity</groupId>
      <artifactId>reaktor</artifactId>
      <version>${reaktor.version}</version>
      <scope>test</scope>
    </dependency>
    <dependency>
      <groupId>org.reaktivity</groupId>
      <artifactId>reaktor</artifactId>
      <type>test-jar</type>
      <version>${reaktor.version}</version>
      <scope>test</scope>
    </dependency>
    <dependency>
      <groupId>junit</groupId>
      <artifactId>junit</artifactId>
      <version>${junit.version}</version>
      <scope>test</scope>
    </dependency>
    <dependency>
      <groupId>org.hamcrest</groupId>
      <artifactId>hamcrest-library</artifactId>
      <version>1.3</version>
      <scope>test</scope>
    </dependency>
    <dependency>
      <groupId>org.kaazing</groupId>
      <artifactId>k3po.junit</artifactId>
      <version>${k3po.version}</version>
      <scope>test</scope>
    </dependency>
    <dependency>
      <groupId>org.kaazing</groupId>
      <artifactId>k3po.lang</artifactId>
      <version>${k3po.version}</version>
      <scope>test</scope>
    </dependency>
    <dependency>
      <groupId>org.openjdk.jmh</groupId>
      <artifactId>jmh-core</artifactId>
      <version>${jmh.version}</version>
      <scope>test</scope>
    </dependency>
    <dependency>
      <groupId>org.openjdk.jmh</groupId>
      <artifactId>jmh-generator-annprocess</artifactId>
      <version>${jmh.version}</version>
      <scope>test</scope>
    </dependency>
    <dependency>
      <groupId>com.github.biboudis</groupId>
      <artifactId>jmh-profilers</artifactId>
      <version>${jmh.profilers.version}</version>
      <scope>test</scope>
    </dependency>
  </dependencies>

  <build>
    <plugins>
      <plugin>
        <groupId>org.reaktivity</groupId>
        <artifactId>nukleus-maven-plugin</artifactId>
        <version>${nukleus.plugin.version}</version>
        <configuration>
          <scopeNames>core tls</scopeNames>
          <packageName>org.reaktivity.nukleus.tls.internal.types</packageName>
        </configuration>
        <executions>
          <execution>
            <goals>
              <goal>generate</goal>
            </goals>
          </execution>
        </executions>
      </plugin>
      <plugin>
        <groupId>com.mycila</groupId>
        <artifactId>license-maven-plugin</artifactId>
        <version>3.0</version>
        <configuration>
          <header>COPYRIGHT</header>
          <properties>
            <copyrightYears>2016-2017</copyrightYears>
          </properties>
          <includes>
            <include>src/**</include>
          </includes>
          <excludes>
            <exclude>src/conf/**</exclude>
            <exclude>src/test/democa/**</exclude>
          </excludes>
          <mapping>
            <idl>SLASHSTAR_STYLE</idl>
          </mapping>
          <failIfUnknown>true</failIfUnknown>
        </configuration>
        <executions>
          <execution>
            <phase>pre-integration-test</phase>
            <goals>
              <goal>check</goal>
            </goals>
          </execution>
        </executions>
      </plugin>
      <plugin>
        <artifactId>maven-checkstyle-plugin</artifactId>
        <version>2.17</version>
        <configuration>
          <includeTestSourceDirectory>true</includeTestSourceDirectory>
        </configuration>
        <executions>
          <execution>
            <phase>validate</phase>
            <goals>
              <goal>check</goal>
            </goals>
          </execution>
        </executions>
      </plugin>
      <plugin>
        <groupId>org.jacoco</groupId>
        <artifactId>jacoco-maven-plugin</artifactId>
        <version>0.7.9</version>
        <configuration>
          <rules>
            <rule>
              <element>BUNDLE</element>
              <limits>
                <limit>
                  <counter>INSTRUCTION</counter>
                  <value>COVEREDRATIO</value>
                  <minimum>${jacoco.coverage.ratio}</minimum>
                </limit>
                <limit>
                  <counter>CLASS</counter>
                  <value>MISSEDCOUNT</value>
                  <maximum>${jacoco.missed.count}</maximum>
                </limit>
              </limits>
            </rule>
          </rules>
        </configuration>
        <executions>
          <execution>
            <goals>
              <goal>prepare-agent</goal>
              <goal>check</goal>
            </goals>
          </execution>
        </executions>
      </plugin>
      <plugin>
        <groupId>org.apache.maven.plugins</groupId>
        <artifactId>maven-resources-plugin</artifactId>
        <version>2.6</version>
        <executions>
          <execution>
            <phase>validate</phase>
            <goals>
              <goal>copy-resources</goal>
            </goals>
            <configuration>
              <outputDirectory>target/nukleus-itests/tls</outputDirectory>
              <resources>
                <resource>
                  <directory>src/test/democa</directory>
                </resource>
              </resources>
            </configuration>
          </execution>
        </executions>
      </plugin>
      <plugin>
        <groupId>org.apache.maven.plugins</groupId>
        <artifactId>maven-surefire-plugin</artifactId>
        <version>2.17</version>
        <configuration>
          <argLine>@{argLine}</argLine>
        </configuration>
      </plugin>
      <plugin>
        <groupId>org.kaazing</groupId>
        <artifactId>k3po-maven-plugin</artifactId>
        <version>${k3po.version}</version>
        <executions>
          <execution>
            <goals>
              <goal>start</goal>
              <goal>stop</goal>
            </goals>
          </execution>
        </executions>
        <dependencies>
          <dependency>
            <groupId>org.reaktivity</groupId>
            <artifactId>k3po-nukleus-ext</artifactId>
            <version>${k3po.nukleus.ext.version}</version>
          </dependency>
        </dependencies>
      </plugin>
      <plugin>
        <groupId>org.apache.maven.plugins</groupId>
        <artifactId>maven-failsafe-plugin</artifactId>
        <version>2.19.1</version>
        <configuration>
          <argLine>@{argLine}</argLine>
        </configuration>
        <executions>
          <execution>
            <goals>
              <goal>integration-test</goal>
              <goal>verify</goal>
            </goals>
          </execution>
        </executions>
      </plugin>
      <plugin>
        <groupId>org.apache.maven.plugins</groupId>
        <artifactId>maven-jar-plugin</artifactId>
        <version>2.4</version>
        <executions>
          <execution>
            <goals>
              <goal>test-jar</goal>
            </goals>
          </execution>
        </executions>
      </plugin>
      <plugin>
        <groupId>io.gatling</groupId>
        <artifactId>maven-shade-plugin</artifactId>
        <version>2.4.4.2</version>
        <configuration>
          <shadeTestJar>true</shadeTestJar>
          <outputFile>${project.build.directory}/${project.artifactId}-shaded.jar</outputFile>
        </configuration>
        <executions>
          <execution>
            <goals>
              <goal>shade</goal>
            </goals>
            <configuration>
              <transformers>
                <transformer
                  implementation="org.apache.maven.plugins.shade.resource.ServicesResourceTransformer" />
                <transformer
                  implementation="org.apache.maven.plugins.shade.resource.ManifestResourceTransformer">
                  <mainClass>org.openjdk.jmh.Main</mainClass>
                  <manifestEntries>
                    <Class-Path>${project.artifactId}-shaded.jar</Class-Path>
                  </manifestEntries>
                </transformer>
              </transformers>
              <artifactSet>
                <includes>
                  <include>org.agrona:Agrona</include>
                  <include>org.reaktivity:nukleus</include>
                  <include>org.reaktivity:reaktor</include>
                  <include>org.openjdk.jmh:jmh-core</include>
                  <include>net.sf.jopt-simple:jopt-simple</include>
                  <include>org.apache.commons:commons-math3</include>
                  <include>commons-cli:commons-cli</include>
                  <include>com.github.biboudis:jmh-profilers</include>
                </includes>
              </artifactSet>
            </configuration>
          </execution>
        </executions>
      </plugin>
    </plugins>
  </build>

  <profiles>
    <profile>
      <id>release</id>

      <distributionManagement>
        <snapshotRepository>
          <id>ossrh</id>
          <url>https://oss.sonatype.org/content/repositories/snapshots</url>
        </snapshotRepository>
        <repository>
          <id>ossrh</id>
          <url>https://oss.sonatype.org/service/local/staging/deploy/maven2/</url>
        </repository>
      </distributionManagement>

      <build>
        <plugins>
          <plugin>
            <groupId>org.apache.maven.plugins</groupId>
            <artifactId>maven-enforcer-plugin</artifactId>
            <version>1.3.1</version>
            <executions>
              <execution>
                <id>enforce-no-snapshots</id>
                <phase>validate</phase>
                <goals>
                  <goal>enforce</goal>
                </goals>
                <configuration>
                  <rules>
                    <requireReleaseDeps>
                      <message>No Snapshots Allowed!</message>
                    </requireReleaseDeps>
                  </rules>
                </configuration>
              </execution>
            </executions>
          </plugin>
          <plugin>
            <groupId>org.apache.maven.plugins</groupId>
            <artifactId>maven-source-plugin</artifactId>
            <executions>
              <execution>
                <goals>
                  <goal>jar-no-fork</goal>
                </goals>
              </execution>
            </executions>
          </plugin>
          <plugin>
            <groupId>org.apache.maven.plugins</groupId>
            <artifactId>maven-javadoc-plugin</artifactId>
            <executions>
              <execution>
                <goals>
                  <goal>jar</goal>
                </goals>
              </execution>
            </executions>
          </plugin>
          <plugin>
            <groupId>org.sonatype.plugins</groupId>
            <artifactId>nexus-staging-maven-plugin</artifactId>
            <extensions>true</extensions>
            <configuration>
              <serverId>ossrh</serverId>
              <nexusUrl>https://oss.sonatype.org/</nexusUrl>
              <autoReleaseAfterClose>true</autoReleaseAfterClose>
            </configuration>
          </plugin>
          <plugin>
            <groupId>org.apache.maven.plugins</groupId>
            <artifactId>maven-gpg-plugin</artifactId>
            <executions>
              <execution>
                <goals>
                  <goal>sign</goal>
                </goals>
              </execution>
            </executions>
          </plugin>
        </plugins>
      </build>
    </profile>
  </profiles>
</project><|MERGE_RESOLUTION|>--- conflicted
+++ resolved
@@ -56,11 +56,7 @@
     <nukleus.plugin.version>0.12</nukleus.plugin.version>
     <nukleus.version>0.11</nukleus.version>
 
-<<<<<<< HEAD
     <nukleus.tls.spec.version>develop-SNAPSHOT</nukleus.tls.spec.version>
-=======
-    <nukleus.tls.spec.version>0.7</nukleus.tls.spec.version>
->>>>>>> d9ff076a
     <reaktor.version>0.26</reaktor.version>
   </properties>
 
