<project xmlns="http://maven.apache.org/POM/4.0.0"
         xmlns:xsi="http://www.w3.org/2001/XMLSchema-instance"
         xsi:schemaLocation="http://maven.apache.org/POM/4.0.0
                             http://maven.apache.org/xsd/maven-4.0.0.xsd">

  <modelVersion>4.0.0</modelVersion>
  <groupId>org.reaktivity</groupId>
  <artifactId>nukleus-tls</artifactId>
  <version>develop-SNAPSHOT</version>
  <name>TLS Nukleus Implementation</name>
  <description>TLS Nukleus Implementation</description>
  <url>https://github.com/reaktivity/nukleus-tls.java</url>
  <inceptionYear>2016</inceptionYear>

  <licenses>
    <license>
      <name>The Apache Software License, Version 2.0</name>
      <url>http://www.apache.org/licenses/LICENSE-2.0.txt</url>
      <distribution>repo</distribution>
    </license>
  </licenses>

  <developers>
    <developer>
      <id>reaktivity.org</id>
      <name>The Reaktivity Project Contributors</name>
      <url>http://reaktivity.org/</url>
      <organization>The Reaktivity Project</organization>
      <organizationUrl>http://reaktivity.org/</organizationUrl>
    </developer>
  </developers>

  <scm>
    <connection>scm:git:https://github.com/reaktivity/nukleus-tls.java</connection>
    <developerConnection>scm:git:https://github.com/reaktivity/nukleus-tls.java</developerConnection>
    <url>https://github.com/reaktivity/nukleus-tls.java</url>
  </scm>

  <properties>
    <maven.compiler.source>1.8</maven.compiler.source>
    <maven.compiler.target>1.8</maven.compiler.target>
    <project.build.sourceEncoding>UTF-8</project.build.sourceEncoding>
    <project.reporting.outputEncoding>UTF-8</project.reporting.outputEncoding>
    <checkstyle.config.location>src/conf/checkstyle/configuration.xml</checkstyle.config.location>
    <checkstyle.suppressions.location>src/conf/checkstyle/suppressions.xml</checkstyle.suppressions.location>
    <jacoco.coverage.ratio>0.56</jacoco.coverage.ratio>
    <jacoco.missed.count>35</jacoco.missed.count>

    <junit.version>4.12</junit.version>
    <jmh.version>1.17.4</jmh.version>
    <jmh.profilers.version>0.1.3</jmh.profilers.version>

    <k3po.version>develop-SNAPSHOT</k3po.version>
    <k3po.nukleus.ext.version>0.12</k3po.nukleus.ext.version>

    <nukleus.plugin.version>0.13</nukleus.plugin.version>
    <nukleus.version>0.12</nukleus.version>

<<<<<<< HEAD
    <nukleus.tls.spec.version>develop-SNAPSHOT</nukleus.tls.spec.version>
    <reaktor.version>0.27</reaktor.version>
=======
    <nukleus.tls.spec.version>0.12</nukleus.tls.spec.version>
    <reaktor.version>0.31</reaktor.version>
>>>>>>> 301d1b6e
  </properties>

  <dependencies>
    <dependency>
      <groupId>org.reaktivity</groupId>
      <artifactId>nukleus-tls.spec</artifactId>
      <version>${nukleus.tls.spec.version}</version>
      <scope>provided</scope>
    </dependency>
    <dependency>
      <groupId>org.reaktivity</groupId>
      <artifactId>nukleus</artifactId>
      <version>${nukleus.version}</version>
      <scope>provided</scope>
    </dependency>
    <dependency>
      <groupId>org.reaktivity</groupId>
      <artifactId>reaktor</artifactId>
      <version>${reaktor.version}</version>
      <scope>test</scope>
    </dependency>
    <dependency>
      <groupId>org.reaktivity</groupId>
      <artifactId>reaktor</artifactId>
      <type>test-jar</type>
      <version>${reaktor.version}</version>
      <scope>test</scope>
    </dependency>
    <dependency>
      <groupId>junit</groupId>
      <artifactId>junit</artifactId>
      <version>${junit.version}</version>
      <scope>test</scope>
    </dependency>
    <dependency>
      <groupId>org.hamcrest</groupId>
      <artifactId>hamcrest-library</artifactId>
      <version>1.3</version>
      <scope>test</scope>
    </dependency>
    <dependency>
      <groupId>org.kaazing</groupId>
      <artifactId>k3po.junit</artifactId>
      <version>${k3po.version}</version>
      <scope>test</scope>
    </dependency>
    <dependency>
      <groupId>org.kaazing</groupId>
      <artifactId>k3po.lang</artifactId>
      <version>${k3po.version}</version>
      <scope>test</scope>
    </dependency>
    <dependency>
      <groupId>org.openjdk.jmh</groupId>
      <artifactId>jmh-core</artifactId>
      <version>${jmh.version}</version>
      <scope>test</scope>
    </dependency>
    <dependency>
      <groupId>org.openjdk.jmh</groupId>
      <artifactId>jmh-generator-annprocess</artifactId>
      <version>${jmh.version}</version>
      <scope>test</scope>
    </dependency>
    <dependency>
      <groupId>com.github.biboudis</groupId>
      <artifactId>jmh-profilers</artifactId>
      <version>${jmh.profilers.version}</version>
      <scope>test</scope>
    </dependency>
  </dependencies>

  <build>
    <plugins>
      <plugin>
        <groupId>org.reaktivity</groupId>
        <artifactId>nukleus-maven-plugin</artifactId>
        <version>${nukleus.plugin.version}</version>
        <configuration>
          <scopeNames>core tls</scopeNames>
          <packageName>org.reaktivity.nukleus.tls.internal.types</packageName>
        </configuration>
        <executions>
          <execution>
            <goals>
              <goal>generate</goal>
            </goals>
          </execution>
        </executions>
      </plugin>
      <plugin>
        <groupId>com.mycila</groupId>
        <artifactId>license-maven-plugin</artifactId>
        <version>3.0</version>
        <configuration>
          <header>COPYRIGHT</header>
          <properties>
            <copyrightYears>2016-2017</copyrightYears>
          </properties>
          <includes>
            <include>src/**</include>
          </includes>
          <excludes>
            <exclude>src/conf/**</exclude>
            <exclude>src/test/democa/**</exclude>
          </excludes>
          <mapping>
            <idl>SLASHSTAR_STYLE</idl>
          </mapping>
          <failIfUnknown>true</failIfUnknown>
        </configuration>
        <executions>
          <execution>
            <phase>pre-integration-test</phase>
            <goals>
              <goal>check</goal>
            </goals>
          </execution>
        </executions>
      </plugin>
      <plugin>
        <artifactId>maven-checkstyle-plugin</artifactId>
        <version>2.17</version>
        <configuration>
          <includeTestSourceDirectory>true</includeTestSourceDirectory>
        </configuration>
        <executions>
          <execution>
            <phase>validate</phase>
            <goals>
              <goal>check</goal>
            </goals>
          </execution>
        </executions>
        <dependencies>
          <dependency>
            <groupId>com.puppycrawl.tools</groupId>
            <artifactId>checkstyle</artifactId>
            <version>8.3</version>
          </dependency>
        </dependencies>
      </plugin>
      <plugin>
        <groupId>org.apache.maven.plugins</groupId>
        <artifactId>maven-compiler-plugin</artifactId>
        <version>3.7.0</version>
      </plugin>
      <plugin>
        <groupId>org.jacoco</groupId>
        <artifactId>jacoco-maven-plugin</artifactId>
        <version>0.7.9</version>
        <configuration>
          <rules>
            <rule>
              <element>BUNDLE</element>
              <limits>
                <limit>
                  <counter>INSTRUCTION</counter>
                  <value>COVEREDRATIO</value>
                  <minimum>${jacoco.coverage.ratio}</minimum>
                </limit>
                <limit>
                  <counter>CLASS</counter>
                  <value>MISSEDCOUNT</value>
                  <maximum>${jacoco.missed.count}</maximum>
                </limit>
              </limits>
            </rule>
          </rules>
        </configuration>
        <executions>
          <execution>
            <goals>
              <goal>prepare-agent</goal>
              <goal>check</goal>
            </goals>
          </execution>
        </executions>
      </plugin>
      <plugin>
        <groupId>org.apache.maven.plugins</groupId>
        <artifactId>maven-resources-plugin</artifactId>
        <version>2.6</version>
        <executions>
          <execution>
            <phase>validate</phase>
            <goals>
              <goal>copy-resources</goal>
            </goals>
            <configuration>
              <outputDirectory>target/nukleus-itests/tls</outputDirectory>
              <resources>
                <resource>
                  <directory>src/test/democa</directory>
                </resource>
              </resources>
            </configuration>
          </execution>
        </executions>
      </plugin>
      <plugin>
        <groupId>org.apache.maven.plugins</groupId>
        <artifactId>maven-surefire-plugin</artifactId>
        <version>2.17</version>
        <configuration>
          <argLine>@{argLine}</argLine>
        </configuration>
      </plugin>
      <plugin>
        <groupId>org.kaazing</groupId>
        <artifactId>k3po-maven-plugin</artifactId>
        <version>${k3po.version}</version>
        <executions>
          <execution>
            <goals>
              <goal>start</goal>
              <goal>stop</goal>
            </goals>
          </execution>
        </executions>
        <dependencies>
          <dependency>
            <groupId>org.reaktivity</groupId>
            <artifactId>k3po-nukleus-ext</artifactId>
            <version>${k3po.nukleus.ext.version}</version>
          </dependency>
        </dependencies>
      </plugin>
      <plugin>
        <groupId>org.apache.maven.plugins</groupId>
        <artifactId>maven-failsafe-plugin</artifactId>
        <version>2.19.1</version>
        <configuration>
          <argLine>@{argLine}</argLine>
        </configuration>
        <executions>
          <execution>
            <goals>
              <goal>integration-test</goal>
              <goal>verify</goal>
            </goals>
          </execution>
        </executions>
      </plugin>
      <plugin>
        <groupId>org.apache.maven.plugins</groupId>
        <artifactId>maven-jar-plugin</artifactId>
        <version>2.4</version>
        <executions>
          <execution>
            <goals>
              <goal>test-jar</goal>
            </goals>
          </execution>
        </executions>
      </plugin>
      <plugin>
        <groupId>io.gatling</groupId>
        <artifactId>maven-shade-plugin</artifactId>
        <version>2.4.4.2</version>
        <configuration>
          <shadeTestJar>true</shadeTestJar>
          <outputFile>${project.build.directory}/${project.artifactId}-shaded.jar</outputFile>
        </configuration>
        <executions>
          <execution>
            <goals>
              <goal>shade</goal>
            </goals>
            <configuration>
              <transformers>
                <transformer
                  implementation="org.apache.maven.plugins.shade.resource.ServicesResourceTransformer" />
                <transformer
                  implementation="org.apache.maven.plugins.shade.resource.ManifestResourceTransformer">
                  <mainClass>org.openjdk.jmh.Main</mainClass>
                  <manifestEntries>
                    <Class-Path>${project.artifactId}-shaded.jar</Class-Path>
                  </manifestEntries>
                </transformer>
              </transformers>
              <artifactSet>
                <includes>
                  <include>org.agrona:Agrona</include>
                  <include>org.reaktivity:nukleus</include>
                  <include>org.reaktivity:reaktor</include>
                  <include>org.openjdk.jmh:jmh-core</include>
                  <include>net.sf.jopt-simple:jopt-simple</include>
                  <include>org.apache.commons:commons-math3</include>
                  <include>commons-cli:commons-cli</include>
                  <include>com.github.biboudis:jmh-profilers</include>
                </includes>
              </artifactSet>
            </configuration>
          </execution>
        </executions>
      </plugin>
    </plugins>
  </build>

  <profiles>
    <profile>
      <id>release</id>

      <distributionManagement>
        <snapshotRepository>
          <id>ossrh</id>
          <url>https://oss.sonatype.org/content/repositories/snapshots</url>
        </snapshotRepository>
        <repository>
          <id>ossrh</id>
          <url>https://oss.sonatype.org/service/local/staging/deploy/maven2/</url>
        </repository>
      </distributionManagement>

      <build>
        <plugins>
          <plugin>
            <groupId>org.apache.maven.plugins</groupId>
            <artifactId>maven-enforcer-plugin</artifactId>
            <version>3.0.0-M1</version>
            <executions>
              <execution>
                <id>enforce-no-snapshots</id>
                <phase>validate</phase>
                <goals>
                  <goal>enforce</goal>
                </goals>
                <configuration>
                  <rules>
                    <requireReleaseDeps>
                      <message>No Snapshots Allowed!</message>
                    </requireReleaseDeps>
                  </rules>
                </configuration>
              </execution>
            </executions>
          </plugin>
          <plugin>
            <groupId>org.apache.maven.plugins</groupId>
            <artifactId>maven-source-plugin</artifactId>
            <version>3.0.1</version>
            <executions>
              <execution>
                <goals>
                  <goal>jar-no-fork</goal>
                </goals>
              </execution>
            </executions>
          </plugin>
          <plugin>
            <groupId>org.apache.maven.plugins</groupId>
            <artifactId>maven-javadoc-plugin</artifactId>
            <version>3.0.0-M1</version>
            <executions>
              <execution>
                <goals>
                  <goal>jar</goal>
                </goals>
              </execution>
            </executions>
          </plugin>
          <plugin>
            <groupId>org.sonatype.plugins</groupId>
            <artifactId>nexus-staging-maven-plugin</artifactId>
            <version>1.6.8</version>
            <extensions>true</extensions>
            <configuration>
              <serverId>ossrh</serverId>
              <nexusUrl>https://oss.sonatype.org/</nexusUrl>
              <autoReleaseAfterClose>true</autoReleaseAfterClose>
            </configuration>
          </plugin>
          <plugin>
            <groupId>org.apache.maven.plugins</groupId>
            <artifactId>maven-gpg-plugin</artifactId>
            <version>1.6</version>
            <executions>
              <execution>
                <goals>
                  <goal>sign</goal>
                </goals>
              </execution>
            </executions>
          </plugin>
        </plugins>
      </build>
    </profile>
  </profiles>
</project><|MERGE_RESOLUTION|>--- conflicted
+++ resolved
@@ -56,13 +56,8 @@
     <nukleus.plugin.version>0.13</nukleus.plugin.version>
     <nukleus.version>0.12</nukleus.version>
 
-<<<<<<< HEAD
     <nukleus.tls.spec.version>develop-SNAPSHOT</nukleus.tls.spec.version>
-    <reaktor.version>0.27</reaktor.version>
-=======
-    <nukleus.tls.spec.version>0.12</nukleus.tls.spec.version>
     <reaktor.version>0.31</reaktor.version>
->>>>>>> 301d1b6e
   </properties>
 
   <dependencies>
