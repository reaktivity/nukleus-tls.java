--- conflicted
+++ resolved
@@ -803,7 +803,7 @@
         private final long initialId;
         private final long replyId;
         private final long affinity;
-        private final TlsClient net;
+        private final TlsClient client;
 
         private long initialSeq;
         private long initialAck;
@@ -830,19 +830,15 @@
             this.initialId = initialId;
             this.replyId = supplyReplyId.applyAsLong(initialId);
             this.affinity = affinity;
-            this.net = new TlsClient(tlsEngine, tlsHostname, tlsRouteId);
-        }
-
-<<<<<<< HEAD
+            this.client = new TlsClient(tlsEngine, tlsHostname, tlsRouteId);
+        }
+
         private int replyWindow()
         {
             return replyMax - (int)(replySeq - replyAck);
         }
 
-        private void onApplication(
-=======
         private void onAppMessage(
->>>>>>> 75e2c14e
             int msgTypeId,
             DirectBuffer buffer,
             int index,
@@ -868,7 +864,7 @@
                 break;
             case FlushFW.TYPE_ID:
                 final FlushFW flush = flushRO.wrap(buffer, index, index + length);
-                onApplicationFlush(flush);
+                onAppFlush(flush);
                 break;
             case WindowFW.TYPE_ID:
                 final WindowFW window = windowRO.wrap(buffer, index, index + length);
@@ -892,7 +888,6 @@
             final long authorization = begin.authorization();
             final OctetsFW extension = begin.extension();
 
-<<<<<<< HEAD
             assert acknowledge <= sequence;
             assert sequence >= initialSeq;
             assert acknowledge >= initialAck;
@@ -905,10 +900,10 @@
 
             state = TlsState.openInitial(state);
 
-            client.doNetworkBegin(traceId, affinity, extension);
-        }
-
-        private void onApplicationFlush(
+            client.doNetBegin(traceId, affinity, extension);
+        }
+
+        private void onAppFlush(
             FlushFW flush)
         {
             final long sequence = flush.sequence();
@@ -926,12 +921,9 @@
 
             if (initialSeq > initialAck + client.initialMax)
             {
-                cleanupApplication(traceId);
-                client.doNetworkAbortIfNecessary(traceId);
-            }
-=======
-            net.doNetBegin(traceId, authorization, affinity, extension);
->>>>>>> 75e2c14e
+                cleanupApp(traceId);
+                client.doNetAbort(traceId);
+            }
         }
 
         private void onAppData(
@@ -953,14 +945,14 @@
             if (initialSeq > initialAck + client.initialMax)
             {
                 cleanupApp(traceId);
-                net.doNetAbort(traceId);
+                client.doNetAbort(traceId);
             }
             else if (data.length() > 0)
             {
                 final long budgetId = data.budgetId();
                 final OctetsFW payload = data.payload();
 
-                net.doEncodeWrap(traceId, budgetId, payload);
+                client.doEncodeWrap(traceId, budgetId, payload);
             }
         }
 
@@ -982,9 +974,9 @@
             assert initialAck <= initialSeq;
 
             state = TlsState.closeInitial(state);
-            net.stream = nullIfClosed(state, net.stream);
-
-            net.doEncodeCloseOutbound(traceId, budgetId);
+            client.stream = nullIfClosed(state, client.stream);
+
+            client.doEncodeCloseOutbound(traceId, budgetId);
         }
 
         private void onAppAbort(
@@ -1004,12 +996,12 @@
             assert initialAck <= initialSeq;
 
             state = TlsState.closeInitial(state);
-            net.stream = nullIfClosed(state, net.stream);
-
-            net.doNetAbort(traceId);
+            client.stream = nullIfClosed(state, client.stream);
+
+            client.doNetAbort(traceId);
 
             doAppAbort(traceId);
-            net.doNetReset(traceId);
+            client.doNetReset(traceId);
         }
 
         private void onAppWindow(
@@ -1034,11 +1026,7 @@
 
             state = TlsState.openReply(state);
 
-<<<<<<< HEAD
-            client.flushNetworkWindow(traceId, budgetId, replyPad);
-=======
-            net.flushNetWindow(traceId, budgetId, replyBudget, replyPadding);
->>>>>>> 75e2c14e
+            client.flushNetWindow(traceId, budgetId, replyPad);
         }
 
         private void onAppReset(
@@ -1056,12 +1044,12 @@
             assert replyAck <= replySeq;
 
             state = TlsState.closeInitial(state);
-            net.stream = nullIfClosed(state, net.stream);
-
-            net.doNetReset(traceId);
+            client.stream = nullIfClosed(state, client.stream);
+
+            client.doNetReset(traceId);
 
             doAppReset(traceId);
-            net.doNetAbort(traceId);
+            client.doNetAbort(traceId);
         }
 
         private void doAppBegin(
@@ -1075,13 +1063,8 @@
 
             state = TlsState.openingReply(state);
 
-<<<<<<< HEAD
-            router.setThrottle(replyId, this::onApplication);
-            doBegin(application, routeId, replyId, replySeq, replyAck, replyMax, traceId, client.replyAuth, affinity,
-=======
             router.setThrottle(replyId, this::onAppMessage);
-            doBegin(app, routeId, replyId, traceId, authorization, affinity,
->>>>>>> 75e2c14e
+            doBegin(app, routeId, replyId, replySeq, replyAck, replyMax, traceId, client.replyAuth, affinity,
                 ex -> ex.set((b, o, l) -> tlsBeginExRW.wrap(b, o, l)
                                                       .typeId(tlsTypeId)
                                                       .hostname(hostname)
@@ -1100,71 +1083,30 @@
         {
             assert reserved >= length + replyPad : String.format("%d >= %d", reserved, length + replyPad);
 
-            doData(application, routeId, replyId, replySeq, replyAck, replyMax, traceId, client.replyAuth, budgetId,
+            doData(app, routeId, replyId, replySeq, replyAck, replyMax, traceId, client.replyAuth, budgetId,
                     reserved, buffer, offset, length, EMPTY_EXTENSION);
 
-<<<<<<< HEAD
             replySeq += reserved;
             assert replySeq <= replyAck + replyMax;
         }
 
-        private void doApplicationEnd(
+        private void doAppEnd(
             long traceId)
         {
             state = TlsState.closeReply(state);
             client.stream = nullIfClosed(state, client.stream);
-            doEnd(application, routeId, replyId, replySeq, replyAck, replyMax, traceId, client.replyAuth, EMPTY_EXTENSION);
-        }
-
-        private void doApplicationAbort(
+            doEnd(app, routeId, replyId, replySeq, replyAck, replyMax, traceId, client.replyAuth, EMPTY_EXTENSION);
+        }
+
+        private void doAppAbort(
             long traceId)
         {
-            state = TlsState.closeReply(state);
-            client.stream = nullIfClosed(state, client.stream);
-            doAbort(application, routeId, replyId, replySeq, replyAck,
-                    replyMax, traceId, client.replyAuth, EMPTY_EXTENSION);
-        }
-
-        private void doApplicationReset(
-            long traceId)
-        {
-            state = TlsState.closeInitial(state);
-            client.stream = nullIfClosed(state, client.stream);
-
-            doReset(application, routeId, initialId, initialSeq, initialAck, client.initialMax, traceId, initialAuth);
-        }
-
-        private void doApplicationAbortIfNecessary(
-=======
-            if (replyBudget < 0)
-            {
-                net.doNetReset(traceId);
-                cleanupApp(traceId);
-            }
-            else
-            {
-                doData(app, routeId, replyId, traceId, net.authorization, budgetId,
-                       reserved, buffer, offset, length, EMPTY_EXTENSION);
-            }
-        }
-
-        private void doAppEnd(
-            long traceId)
-        {
-            state = TlsState.closeReply(state);
-            net.stream = nullIfClosed(state, net.stream);
-            doEnd(app, routeId, replyId, traceId, net.authorization, EMPTY_EXTENSION);
-        }
-
-        private void doAppAbort(
->>>>>>> 75e2c14e
-            long traceId)
-        {
             if (TlsState.replyOpening(state) && !TlsState.replyClosed(state))
             {
                 state = TlsState.closeReply(state);
-                net.stream = nullIfClosed(state, net.stream);
-                doAbort(app, routeId, replyId, traceId, net.authorization, EMPTY_EXTENSION);
+                client.stream = nullIfClosed(state, client.stream);
+                doAbort(app, routeId, replyId, replySeq, replyAck,
+                        replyMax, traceId, client.replyAuth, EMPTY_EXTENSION);
             }
         }
 
@@ -1174,50 +1116,36 @@
             if (TlsState.initialOpening(state) && !TlsState.initialClosed(state))
             {
                 state = TlsState.closeInitial(state);
-                net.stream = nullIfClosed(state, net.stream);
-
-                doReset(app, routeId, initialId, traceId, net.authorization);
-            }
-        }
-
-<<<<<<< HEAD
-        private void doApplicationWindow(
+                client.stream = nullIfClosed(state, client.stream);
+
+                doReset(app, routeId, initialId, initialSeq, initialAck, client.initialMax, traceId, initialAuth);
+            }
+        }
+
+        private void doAppWindow(
             long traceId,
             long budgetId)
         {
             state = TlsState.openInitial(state);
 
             final int initialPad = client.initialPad + initialPadAdjust;
-            doWindow(application, routeId, initialId, initialSeq, initialAck, client.initialMax, traceId,
+            doWindow(app, routeId, initialId, initialSeq, initialAck, client.initialMax, traceId,
                      initialAuth, budgetId, initialPad);
         }
 
-        private void flushApplicationWindow(
-            long traceId,
-            long budgetId)
-        {
-            assert TlsState.initialOpened(state);
-
-            int initialAckMax = (int)(initialSeq - client.initialPendingAck());
-            if (initialAckMax > initialAck)
-            {
-                initialAck = initialAckMax;
-                assert initialAck <= initialSeq;
-
-                doApplicationWindow(traceId, budgetId);
-=======
         private void flushAppWindow(
             long traceId,
             long budgetId)
         {
-            int initialCredit = net.initialBudget - net.encodeSlotOffset - initialBudget;
-            if (initialCredit > 0 && TlsState.initialOpened(state))
-            {
-                final int initialPadding = net.initialPadding + initialPaddingAdjust;
-                initialBudget += initialCredit;
-                doWindow(app, routeId, initialId, traceId, net.authorization,
-                         budgetId, initialCredit, initialPadding);
->>>>>>> 75e2c14e
+            assert TlsState.initialOpened(state);
+
+            int initialAckMax = (int)(initialSeq - client.initialPendingAck());
+            if (initialAckMax > initialAck)
+            {
+                initialAck = initialAckMax;
+                assert initialAck <= initialSeq;
+
+                doAppWindow(traceId, budgetId);
             }
         }
 
@@ -1232,7 +1160,7 @@
         {
             private final SSLEngine tlsEngine;
             private final String tlsHostname;
-            private final MessageConsumer network;
+            private final MessageConsumer net;
             private final long routeId;
             private final long initialId;
             private final long replyId;
@@ -1276,12 +1204,11 @@
                 this.routeId = routeId;
                 this.initialId = supplyInitialId.applyAsLong(routeId);
                 this.replyId = supplyReplyId.applyAsLong(initialId);
-                this.network = router.supplyReceiver(initialId);
+                this.net = router.supplyReceiver(initialId);
                 this.decoder = decodeHandshake;
                 this.stream = NULL_STREAM;
             }
 
-<<<<<<< HEAD
             public int initialPendingAck()
             {
                 return (int)(initialSeq - initialAck) + encodeSlotOffset;
@@ -1292,10 +1219,7 @@
                 return initialMax - initialPendingAck();
             }
 
-            private void onNetwork(
-=======
             private void onNetMessage(
->>>>>>> 75e2c14e
                 int msgTypeId,
                 DirectBuffer buffer,
                 int index,
@@ -1321,7 +1245,7 @@
                     break;
                 case FlushFW.TYPE_ID:
                     final FlushFW flush = flushRO.wrap(buffer, index, index + length);
-                    onNetworkFlush(flush);
+                    onNetFlush(flush);
                     break;
                 case ResetFW.TYPE_ID:
                     final ResetFW reset = resetRO.wrap(buffer, index, index + length);
@@ -1357,13 +1281,9 @@
                 replyAck = acknowledge;
                 replyAuth = authorization;
 
-<<<<<<< HEAD
                 assert replyAck <= replySeq;
 
-                doNetworkWindow(traceId, 0L, 0, handshakeMax);
-=======
-                doNetWindow(traceId, 0L, handshakeBudgetMax, 0);
->>>>>>> 75e2c14e
+                doNetWindow(traceId, 0L, 0, handshakeMax);
             }
 
             private void onNetData(
@@ -1416,13 +1336,12 @@
                         limit = decodeSlotOffset;
                         reserved = decodeSlotReserved;
 
-<<<<<<< HEAD
-                        decodeNetwork(traceId, budgetId, reserved, buffer, offset, limit);
+                        decodeNet(traceId, budgetId, reserved, buffer, offset, limit);
                     }
                 }
             }
 
-            private void onNetworkFlush(
+            private void onNetFlush(
                 FlushFW flush)
             {
                 final long sequence = flush.sequence();
@@ -1439,19 +1358,11 @@
 
                 if (replySeq > replyAck + decodeMax)
                 {
-                    cleanupNetwork(traceId);
-                }
-            }
-
-            private void onNetworkEnd(
-=======
-                        decodeNet(traceId, authorization, budgetId, reserved, buffer, offset, limit);
-                    }
+                    cleanupNet(traceId);
                 }
             }
 
             private void onNetEnd(
->>>>>>> 75e2c14e
                 EndFW end)
             {
                 final long sequence = end.sequence();
@@ -1582,11 +1493,7 @@
                     final MutableDirectBuffer buffer = encodePool.buffer(encodeSlot);
                     final int limit = encodeSlotOffset;
 
-<<<<<<< HEAD
-                    encodeNetwork(encodeSlotTraceId, budgetId, buffer, 0, limit);
-=======
-                    encodeNet(encodeSlotTraceId, authorization, budgetId, buffer, 0, limit);
->>>>>>> 75e2c14e
+                    encodeNet(encodeSlotTraceId, budgetId, buffer, 0, limit);
                 }
 
                 doEncodeWrapIfNecessary(traceId, budgetId);
@@ -1633,11 +1540,7 @@
                     limit = decodeSlotOffset;
                 }
 
-<<<<<<< HEAD
-                decodeNetwork(traceId, budgetId, reserved, buffer, offset, limit);
-=======
-                decodeNet(traceId, authorization, budgetId, reserved, buffer, offset, limit);
->>>>>>> 75e2c14e
+                decodeNet(traceId, budgetId, reserved, buffer, offset, limit);
             }
 
             private void onNetSignalHandshakeTimeout(
@@ -1662,14 +1565,9 @@
                 state = TlsState.openingInitial(state);
                 correlations.put(replyId, this::onNetMessage);
 
-<<<<<<< HEAD
-                router.setThrottle(initialId, this::onNetwork);
-                doBegin(network, routeId, initialId, initialSeq, initialAck,
+                router.setThrottle(initialId, this::onNetMessage);
+                doBegin(net, routeId, initialId, initialSeq, initialAck,
                         initialMax, traceId, initialAuth, affinity, ex -> ex.set(extension));
-=======
-                router.setThrottle(initialId, this::onNetMessage);
-                doBegin(network, routeId, initialId, traceId, authorization, affinity, ex -> ex.set(extension));
->>>>>>> 75e2c14e
 
                 try
                 {
@@ -1710,36 +1608,20 @@
                     limit = encodeSlotOffset;
                 }
 
-<<<<<<< HEAD
-                encodeNetwork(traceId, budgetId, buffer, offset, limit);
-            }
-
-            private void doNetworkEndIfNecessary(
-=======
-                encodeNet(traceId, authorization, budgetId, buffer, offset, limit);
+                encodeNet(traceId, budgetId, buffer, offset, limit);
             }
 
             private void doNetEnd(
->>>>>>> 75e2c14e
                 long traceId)
             {
                 if (TlsState.initialOpening(state) && !TlsState.initialClosed(state))
                 {
-                    cleanupEncodeSlot();
-
-                    doEnd(network, routeId, initialId, traceId, authorization, EMPTY_EXTENSION);
+                    doEnd(net, routeId, initialId, initialSeq, initialAck,
+                            initialMax, traceId, replyAuth, EMPTY_EXTENSION);
                     state = TlsState.closeInitial(state);
                 }
-            }
-
-            private void doNetworkEnd(
-                long traceId)
-            {
-                doEnd(network, routeId, initialId, initialSeq, initialAck,
-                        initialMax, traceId, replyAuth, EMPTY_EXTENSION);
-                state = TlsState.closeInitial(state);
-
-                cleanupEncodeSlotIfNecessary();
+
+                cleanupEncodeSlot();
 
                 cancelHandshakeTask();
             }
@@ -1749,7 +1631,9 @@
             {
                 if (!TlsState.initialClosed(state))
                 {
-                    doNetworkAbort(traceId);
+                    doAbort(net, routeId, initialId, initialSeq, initialAck,
+                            initialMax, traceId, replyAuth, EMPTY_EXTENSION);
+                    state = TlsState.closeInitial(state);
                 }
 
                 cleanupEncodeSlot();
@@ -1757,24 +1641,13 @@
                 cancelHandshakeTask();
             }
 
-<<<<<<< HEAD
-            private void doNetworkAbort(
+            private void doNetReset(
                 long traceId)
             {
-                doAbort(network, routeId, initialId, initialSeq, initialAck,
-                        initialMax, traceId, replyAuth, EMPTY_EXTENSION);
-                state = TlsState.closeInitial(state);
-            }
-
-            private void doNetworkResetIfNecessary(
-=======
-            private void doNetReset(
->>>>>>> 75e2c14e
-                long traceId)
-            {
                 if (!TlsState.replyClosed(state))
                 {
-                    doNetworkReset(traceId);
+                    doReset(net, routeId, replyId, replySeq, replyAck, initialMax, traceId, replyAuth);
+                    state = TlsState.closeReply(state);
                 }
 
                 cleanupDecodeSlot();
@@ -1783,24 +1656,13 @@
                 cancelHandshakeTimeout();
             }
 
-<<<<<<< HEAD
-            private void doNetworkReset(
-                long traceId)
-            {
-                doReset(network, routeId, replyId, replySeq, replyAck, initialMax, traceId, replyAuth);
-                state = TlsState.closeReply(state);
-            }
-
-            private void doNetworkWindow(
-=======
             private void doNetWindow(
->>>>>>> 75e2c14e
                 long traceId,
                 long budgetId,
                 int padding,
                 int maximum)
             {
-                doWindow(network, routeId, replyId, replySeq, replyAck, maximum, traceId, replyAuth, budgetId, padding);
+                doWindow(net, routeId, replyId, replySeq, replyAck, maximum, traceId, replyAuth, budgetId, padding);
             }
 
             private void flushNetWindow(
@@ -1814,14 +1676,10 @@
                 final long replyAckMax = Math.min(replyAck + decodable, replySeq);
                 if (replyAckMax > replyAck)
                 {
-<<<<<<< HEAD
                     replyAck = replyAckMax;
                     assert replyAck <= replySeq;
 
-                    doNetworkWindow(traceId, budgetId, replyPad, decodeMax);
-=======
-                    doNetWindow(traceId, budgetId, replyCredit, replyPadding);
->>>>>>> 75e2c14e
+                    doNetWindow(traceId, budgetId, replyPad, decodeMax);
                 }
 
                 decodeNet(traceId);
@@ -1841,7 +1699,7 @@
                 {
                     final int reserved = length + initialPad;
 
-                    doData(network, routeId, initialId, initialSeq, initialAck, initialMax, traceId, initialAuth, budgetId,
+                    doData(net, routeId, initialId, initialSeq, initialAck, initialMax, traceId, initialAuth, budgetId,
                             reserved, buffer, offset, length, EMPTY_EXTENSION);
 
                     initialSeq += reserved;
@@ -1943,14 +1801,10 @@
                     final long replyAckMax = Math.min(replyAck + decoded + decodable, replySeq);
                     if (replyAckMax > replyAck)
                     {
-<<<<<<< HEAD
                         replyAck = replyAckMax;
                         assert replyAck <= replySeq;
 
-                        doNetworkWindow(traceId, budgetId, 0, replyMax);
-=======
-                        doNetWindow(traceId, budgetId, credit, 0);
->>>>>>> 75e2c14e
+                        doNetWindow(traceId, budgetId, 0, replyMax);
                     }
                 }
             }
@@ -1967,11 +1821,7 @@
                     final int offset = 0;
                     final int limit = decodeSlotOffset;
 
-<<<<<<< HEAD
-                    decodeNetwork(traceId, budgetId, reserved, buffer, offset, limit);
-=======
-                    decodeNet(traceId, authorization, budgetId, reserved, buffer, offset, limit);
->>>>>>> 75e2c14e
+                    decodeNet(traceId, budgetId, reserved, buffer, offset, limit);
                 }
             }
 
@@ -1998,15 +1848,8 @@
 
                 final String protocol = tlsEngine.getApplicationProtocol();
 
-<<<<<<< HEAD
-                doApplicationBegin(traceId, budgetId, tlsHostname, protocol);
-                doApplicationWindow(traceId, budgetId);
-=======
                 doAppBegin(traceId, budgetId, tlsHostname, protocol);
-
-                TlsStream.this.state = TlsState.openInitial(TlsStream.this.state);
-                flushAppWindow(traceId, budgetId);
->>>>>>> 75e2c14e
+                doAppWindow(traceId, budgetId);
             }
 
             private void onDecodeUnwrapped(
@@ -2141,18 +1984,7 @@
                 }
             }
 
-<<<<<<< HEAD
-            private void cancelHandshakeTimeout()
-            {
-                assert handshakeTimeoutFutureId != NO_CANCEL_ID;
-                signaler.cancel(handshakeTimeoutFutureId);
-                handshakeTimeoutFutureId = NO_CANCEL_ID;
-            }
-
-            private void cancelHandshakeTaskIfNecessary()
-=======
             private void cancelHandshakeTask()
->>>>>>> 75e2c14e
             {
                 if (handshakeTaskFutureId != NO_CANCEL_ID)
                 {
@@ -2160,16 +1992,6 @@
                     handshakeTaskFutureId = NO_CANCEL_ID;
                 }
             }
-<<<<<<< HEAD
-
-            private void cancelHandshakeTask()
-            {
-                assert handshakeTaskFutureId != NO_CANCEL_ID;
-                signaler.cancel(handshakeTaskFutureId);
-                handshakeTaskFutureId = NO_CANCEL_ID;
-            }
-=======
->>>>>>> 75e2c14e
         }
     }
 
