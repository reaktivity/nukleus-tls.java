--- conflicted
+++ resolved
@@ -1637,20 +1637,7 @@
                     limit = encodeSlotOffset;
                 }
 
-<<<<<<< HEAD
                 encodeNetwork(traceId, budgetId, buffer, offset, limit);
-=======
-                encodeNetwork(traceId, authorization, budgetId, buffer, offset, limit);
-            }
-
-            private void doNetworkEnd(
-                long traceId)
-            {
-                cleanupEncodeSlotIfNecessary();
-
-                doEnd(network, routeId, initialId, traceId, authorization, EMPTY_EXTENSION);
-                state = TlsState.closeInitial(state);
->>>>>>> c95d6fec
             }
 
             private void doNetworkEndIfNecessary(
@@ -1900,11 +1887,7 @@
                 long traceId,
                 long budgetId)
             {
-<<<<<<< HEAD
-                cancelHandshakeTimeoutIfNecessary();
-=======
                 cancelHandshakeTimeout();
->>>>>>> c95d6fec
 
                 assert stream == NULL_STREAM;
                 stream = Optional.of(TlsStream.this);
@@ -2046,11 +2029,7 @@
                 }
             }
 
-<<<<<<< HEAD
             private void cancelHandshakeTimeout()
-=======
-            public void cancelHandshakeTimeout()
->>>>>>> c95d6fec
             {
                 assert handshakeTimeoutFutureId != NO_CANCEL_ID;
                 signaler.cancel(handshakeTimeoutFutureId);
@@ -2065,11 +2044,7 @@
                 }
             }
 
-<<<<<<< HEAD
             private void cancelHandshakeTask()
-=======
-            public void cancelHandshakeTask()
->>>>>>> c95d6fec
             {
                 assert handshakeTaskFutureId != NO_CANCEL_ID;
                 signaler.cancel(handshakeTaskFutureId);
