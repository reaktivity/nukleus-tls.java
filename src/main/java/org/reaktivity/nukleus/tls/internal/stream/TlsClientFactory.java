--- conflicted
+++ resolved
@@ -1184,16 +1184,11 @@
             long traceId,
             long budgetId)
         {
-<<<<<<< HEAD
             assert TlsState.initialOpened(state);
 
+            // TODO: consider encodePool capacity
             int initialAckMax = (int)(initialSeq - client.initialPendingAck());
             if (initialAckMax > initialAck)
-=======
-            int initialBudgetMax = Math.min(net.initialBudget, encodePool.slotCapacity());
-            int initialCredit = initialBudgetMax - net.encodeSlotOffset - initialBudget;
-            if (initialCredit > 0 && TlsState.initialOpened(state))
->>>>>>> dd8ca7c2
             {
                 initialAck = initialAckMax;
                 assert initialAck <= initialSeq;
@@ -1471,11 +1466,6 @@
                 final long sequence = abort.sequence();
                 final long acknowledge = abort.acknowledge();
                 final long traceId = abort.traceId();
-<<<<<<< HEAD
-                final long authorization = abort.authorization();
-                final long budgetId = decodeSlotBudgetId; // TODO
-=======
->>>>>>> dd8ca7c2
 
                 assert acknowledge <= sequence;
                 assert sequence >= replySeq;
