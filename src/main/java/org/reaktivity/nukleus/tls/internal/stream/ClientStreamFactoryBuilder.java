/**
 * Copyright 2016-2017 The Reaktivity Project
 *
 * The Reaktivity Project licenses this file to you under the Apache License,
 * version 2.0 (the "License"); you may not use this file except in compliance
 * with the License. You may obtain a copy of the License at:
 *
 *   http://www.apache.org/licenses/LICENSE-2.0
 *
 * Unless required by applicable law or agreed to in writing, software
 * distributed under the License is distributed on an "AS IS" BASIS, WITHOUT
 * WARRANTIES OR CONDITIONS OF ANY KIND, either express or implied. See the
 * License for the specific language governing permissions and limitations
 * under the License.
 */
package org.reaktivity.nukleus.tls.internal.stream;

<<<<<<< HEAD
=======
import java.util.function.Function;
import java.util.function.IntUnaryOperator;
import java.util.function.LongConsumer;
import java.util.function.LongFunction;
>>>>>>> a0b320b9
import java.util.function.LongSupplier;

import javax.net.ssl.SSLContext;

import org.agrona.DirectBuffer;
import org.agrona.MutableDirectBuffer;
import org.agrona.collections.Long2ObjectHashMap;
import org.reaktivity.nukleus.buffer.MemoryManager;
import org.reaktivity.nukleus.route.RouteManager;
import org.reaktivity.nukleus.stream.StreamFactory;
import org.reaktivity.nukleus.stream.StreamFactoryBuilder;
import org.reaktivity.nukleus.tls.internal.TlsConfiguration;
import org.reaktivity.nukleus.tls.internal.types.control.RouteFW;
import org.reaktivity.nukleus.tls.internal.types.control.UnrouteFW;

public final class ClientStreamFactoryBuilder implements StreamFactoryBuilder
{
    private final TlsConfiguration config;
    private final SSLContext context;
    private final Long2ObjectHashMap<ClientStreamFactory.ClientHandshake> correlations;

    private final UnrouteFW unrouteRO = new UnrouteFW();

    private final Long2ObjectHashMap<LongSupplier> framesWrittenByteRouteId;
    private final Long2ObjectHashMap<LongSupplier> framesReadByteRouteId;
    private final Long2ObjectHashMap<LongConsumer> bytesWrittenByteRouteId;
    private final Long2ObjectHashMap<LongConsumer> bytesReadByteRouteId;

    private RouteManager router;
    private MutableDirectBuffer writeBuffer;
    private LongSupplier supplyStreamId;
    private LongSupplier supplyCorrelationId;
<<<<<<< HEAD
    private MemoryManager memoryManager;
=======
    private Supplier<BufferPool> supplyBufferPool;
    private Function<String, LongSupplier> supplyCounter;
    private Function<String, LongConsumer> supplyAccumulator;

    private Function<RouteFW, LongSupplier> supplyWriteFrameCounter;
    private Function<RouteFW, LongSupplier> supplyReadFrameCounter;
    private Function<RouteFW, LongConsumer> supplyWriteBytesAccumulator;
    private Function<RouteFW, LongConsumer> supplyReadBytesAccumulator;
>>>>>>> a0b320b9

    public ClientStreamFactoryBuilder(
        TlsConfiguration config,
        SSLContext context)
    {
        this.config = config;
        this.context = context;
        this.correlations = new Long2ObjectHashMap<>();

        this.framesWrittenByteRouteId = new Long2ObjectHashMap<>();
        this.framesReadByteRouteId = new Long2ObjectHashMap<>();
        this.bytesWrittenByteRouteId = new Long2ObjectHashMap<>();
        this.bytesReadByteRouteId = new Long2ObjectHashMap<>();
    }

    @Override
    public ClientStreamFactoryBuilder setRouteManager(
        RouteManager router)
    {
        this.router = router;
        return this;
    }

    @Override
    public ClientStreamFactoryBuilder setWriteBuffer(
        MutableDirectBuffer writeBuffer)
    {
        this.writeBuffer = writeBuffer;
        return this;
    }

    @Override
    public ClientStreamFactoryBuilder setStreamIdSupplier(
        LongSupplier supplyStreamId)
    {
        this.supplyStreamId = supplyStreamId;
        return this;
    }


    @Override
    public ClientStreamFactoryBuilder setCorrelationIdSupplier(
        LongSupplier supplyCorrelationId)
    {
        this.supplyCorrelationId = supplyCorrelationId;
        return this;
    }

    @Override
    public StreamFactoryBuilder setMemoryManager(MemoryManager memoryManager)
    {
        this.memoryManager = memoryManager;
        return this;
    }

    @Override
    public StreamFactoryBuilder setCounterSupplier(
        Function<String, LongSupplier> supplyCounter)
    {
        this.supplyCounter = supplyCounter;
        return this;
    }

    @Override
    public StreamFactoryBuilder setAccumulatorSupplier(
            Function<String, LongConsumer> supplyAccumulator)
    {
        this.supplyAccumulator = supplyAccumulator;
        return this;
    }

    public boolean handleRoute(int msgTypeId, DirectBuffer buffer, int index, int length)
    {
        switch(msgTypeId)
        {
            case UnrouteFW.TYPE_ID:
            {
                final UnrouteFW unroute = unrouteRO.wrap(buffer, index, index + length);
                final long routeId = unroute.correlationId();
                bytesWrittenByteRouteId.remove(routeId);
                bytesReadByteRouteId.remove(routeId);
                framesWrittenByteRouteId.remove(routeId);
                framesReadByteRouteId.remove(routeId);
            }
            break;
        }
        return true;
    }

    @Override
    public StreamFactory build()
    {
<<<<<<< HEAD
        return new ClientStreamFactory(config, context, router, writeBuffer,
                memoryManager, supplyStreamId, supplyCorrelationId, correlations);
=======
        final BufferPool bufferPool = supplyBufferPool.get();

        if (supplyWriteFrameCounter == null)
        {
            this.supplyWriteFrameCounter = r ->
            {
                final long routeId = r.correlationId();
                return framesWrittenByteRouteId.computeIfAbsent(
                        routeId,
                        t -> supplyCounter.apply(String.format("%d.frames.written", t)));
            };
            this.supplyReadFrameCounter = r ->
            {
                final long routeId = r.correlationId();
                return framesReadByteRouteId.computeIfAbsent(
                        routeId,
                        t -> supplyCounter.apply(String.format("%d.frames.read", t)));
            };
        }

        if (supplyWriteBytesAccumulator == null)
        {
            this.supplyWriteBytesAccumulator = r ->
            {
                final long routeId = r.correlationId();
                return bytesWrittenByteRouteId.computeIfAbsent(
                        routeId,
                        t -> supplyAccumulator.apply(String.format("%d.bytes.written", t)));
            };
            this.supplyReadBytesAccumulator = r ->
            {
                final long routeId = r.correlationId();
                return bytesReadByteRouteId.computeIfAbsent(
                        routeId,
                        t -> supplyAccumulator.apply(String.format("%d.bytes.read", t)));
            };
        }

        return new ClientStreamFactory(
            config,
            context,
            router,
            writeBuffer,
            bufferPool,
            supplyStreamId,
            supplyCorrelationId,
            correlations,
            supplyReadFrameCounter,
            supplyReadBytesAccumulator,
            supplyWriteFrameCounter,
            supplyWriteBytesAccumulator);
>>>>>>> a0b320b9
    }

}<|MERGE_RESOLUTION|>--- conflicted
+++ resolved
@@ -15,13 +15,8 @@
  */
 package org.reaktivity.nukleus.tls.internal.stream;
 
-<<<<<<< HEAD
-=======
 import java.util.function.Function;
-import java.util.function.IntUnaryOperator;
 import java.util.function.LongConsumer;
-import java.util.function.LongFunction;
->>>>>>> a0b320b9
 import java.util.function.LongSupplier;
 
 import javax.net.ssl.SSLContext;
@@ -54,18 +49,14 @@
     private MutableDirectBuffer writeBuffer;
     private LongSupplier supplyStreamId;
     private LongSupplier supplyCorrelationId;
-<<<<<<< HEAD
     private MemoryManager memoryManager;
-=======
-    private Supplier<BufferPool> supplyBufferPool;
-    private Function<String, LongSupplier> supplyCounter;
-    private Function<String, LongConsumer> supplyAccumulator;
 
     private Function<RouteFW, LongSupplier> supplyWriteFrameCounter;
     private Function<RouteFW, LongSupplier> supplyReadFrameCounter;
     private Function<RouteFW, LongConsumer> supplyWriteBytesAccumulator;
     private Function<RouteFW, LongConsumer> supplyReadBytesAccumulator;
->>>>>>> a0b320b9
+    private Function<String, LongConsumer> supplyAccumulator;
+    private Function<String, LongSupplier> supplyCounter;
 
     public ClientStreamFactoryBuilder(
         TlsConfiguration config,
@@ -158,12 +149,6 @@
     @Override
     public StreamFactory build()
     {
-<<<<<<< HEAD
-        return new ClientStreamFactory(config, context, router, writeBuffer,
-                memoryManager, supplyStreamId, supplyCorrelationId, correlations);
-=======
-        final BufferPool bufferPool = supplyBufferPool.get();
-
         if (supplyWriteFrameCounter == null)
         {
             this.supplyWriteFrameCounter = r ->
@@ -205,7 +190,7 @@
             context,
             router,
             writeBuffer,
-            bufferPool,
+            memoryManager,
             supplyStreamId,
             supplyCorrelationId,
             correlations,
@@ -213,7 +198,6 @@
             supplyReadBytesAccumulator,
             supplyWriteFrameCounter,
             supplyWriteBytesAccumulator);
->>>>>>> a0b320b9
     }
 
 }