/**
 * Copyright 2016-2020 The Reaktivity Project
 *
 * The Reaktivity Project licenses this file to you under the Apache License,
 * version 2.0 (the "License"); you may not use this file except in compliance
 * with the License. You may obtain a copy of the License at:
 *
 *   http://www.apache.org/licenses/LICENSE-2.0
 *
 * Unless required by applicable law or agreed to in writing, software
 * distributed under the License is distributed on an "AS IS" BASIS, WITHOUT
 * WARRANTIES OR CONDITIONS OF ANY KIND, either express or implied. See the
 * License for the specific language governing permissions and limitations
 * under the License.
 */
package org.reaktivity.nukleus.tls.internal.stream;

import static java.lang.System.currentTimeMillis;
import static java.util.Objects.requireNonNull;
import static java.util.concurrent.TimeUnit.SECONDS;
import static org.reaktivity.nukleus.buffer.BufferPool.NO_SLOT;
import static org.reaktivity.nukleus.concurrent.Signaler.NO_CANCEL_ID;
import static org.reaktivity.reaktor.AddressId.localId;

import java.nio.ByteBuffer;
import java.security.cert.Certificate;
import java.security.cert.X509Certificate;
import java.util.List;
import java.util.Objects;
import java.util.Optional;
import java.util.function.Consumer;
import java.util.function.IntFunction;
import java.util.function.LongUnaryOperator;
import java.util.function.ToIntFunction;
import java.util.function.ToLongFunction;

import javax.net.ssl.ExtendedSSLSession;
import javax.net.ssl.SNIHostName;
import javax.net.ssl.SNIServerName;
import javax.net.ssl.SSLContext;
import javax.net.ssl.SSLEngine;
import javax.net.ssl.SSLEngineResult;
import javax.net.ssl.SSLEngineResult.HandshakeStatus;
import javax.net.ssl.SSLException;
import javax.net.ssl.SSLPeerUnverifiedException;
import javax.net.ssl.SSLSession;
import javax.security.auth.x500.X500Principal;

import org.agrona.DirectBuffer;
import org.agrona.MutableDirectBuffer;
import org.agrona.collections.Long2ObjectHashMap;
import org.agrona.concurrent.UnsafeBuffer;
import org.reaktivity.nukleus.buffer.BufferPool;
import org.reaktivity.nukleus.buffer.CountingBufferPool;
import org.reaktivity.nukleus.concurrent.Signaler;
import org.reaktivity.nukleus.function.MessageConsumer;
import org.reaktivity.nukleus.function.MessageFunction;
import org.reaktivity.nukleus.function.MessagePredicate;
import org.reaktivity.nukleus.route.RouteManager;
import org.reaktivity.nukleus.stream.StreamFactory;
import org.reaktivity.nukleus.tls.internal.TlsConfiguration;
import org.reaktivity.nukleus.tls.internal.TlsCounters;
import org.reaktivity.nukleus.tls.internal.TlsNukleus;
import org.reaktivity.nukleus.tls.internal.TlsStoreInfo;
import org.reaktivity.nukleus.tls.internal.types.OctetsFW;
import org.reaktivity.nukleus.tls.internal.types.String8FW;
import org.reaktivity.nukleus.tls.internal.types.codec.TlsRecordInfoFW;
import org.reaktivity.nukleus.tls.internal.types.codec.TlsUnwrappedDataFW;
import org.reaktivity.nukleus.tls.internal.types.codec.TlsUnwrappedInfoFW;
import org.reaktivity.nukleus.tls.internal.types.control.RouteFW;
import org.reaktivity.nukleus.tls.internal.types.control.TlsRouteExFW;
import org.reaktivity.nukleus.tls.internal.types.stream.AbortFW;
import org.reaktivity.nukleus.tls.internal.types.stream.BeginFW;
import org.reaktivity.nukleus.tls.internal.types.stream.DataFW;
import org.reaktivity.nukleus.tls.internal.types.stream.EndFW;
import org.reaktivity.nukleus.tls.internal.types.stream.FlushFW;
import org.reaktivity.nukleus.tls.internal.types.stream.ResetFW;
import org.reaktivity.nukleus.tls.internal.types.stream.SignalFW;
import org.reaktivity.nukleus.tls.internal.types.stream.TlsBeginExFW;
import org.reaktivity.nukleus.tls.internal.types.stream.WindowFW;

public final class TlsServerFactory implements StreamFactory
{
    private static final OctetsFW EMPTY_OCTETS = new OctetsFW().wrap(new UnsafeBuffer(new byte[0]), 0, 0);
    private static final Consumer<OctetsFW.Builder> EMPTY_EXTENSION = ex -> {};
    private static final int MAXIMUM_HEADER_SIZE = 5 + 20 + 256;    // TODO version + MAC + padding
    private static final int HANDSHAKE_TASK_COMPLETE_SIGNAL = 1;
    private static final int HANDSHAKE_TIMEOUT_SIGNAL = 2;
    private static final MutableDirectBuffer EMPTY_MUTABLE_DIRECT_BUFFER = new UnsafeBuffer(new byte[0]);

    static final Optional<TlsServer.TlsStream> NULL_STREAM = Optional.ofNullable(null);

    private final ThreadLocal<RouteFW> routeRO = ThreadLocal.withInitial(RouteFW::new);
    private final ThreadLocal<TlsRouteExFW> tlsRouteExRO = ThreadLocal.withInitial(TlsRouteExFW::new);

    private final BeginFW beginRO = new BeginFW();
    private final DataFW dataRO = new DataFW();
    private final FlushFW flushRO = new FlushFW();
    private final EndFW endRO = new EndFW();
    private final AbortFW abortRO = new AbortFW();
    private final SignalFW signalRO = new SignalFW();

    private final BeginFW.Builder beginRW = new BeginFW.Builder();
    private final DataFW.Builder dataRW = new DataFW.Builder();
    private final EndFW.Builder endRW = new EndFW.Builder();
    private final AbortFW.Builder abortRW = new AbortFW.Builder();
    private final FlushFW.Builder flushRW = new FlushFW.Builder();

    private final TlsBeginExFW.Builder tlsBeginExRW = new TlsBeginExFW.Builder();

    private final WindowFW windowRO = new WindowFW();
    private final ResetFW resetRO = new ResetFW();

    private final WindowFW.Builder windowRW = new WindowFW.Builder();
    private final ResetFW.Builder resetRW = new ResetFW.Builder();

    private final TlsRecordInfoFW tlsRecordInfoRO = new TlsRecordInfoFW();

    private final TlsRecordInfoFW.Builder tlsRecordInfoRW = new TlsRecordInfoFW.Builder();
    private final TlsUnwrappedInfoFW.Builder tlsUnwrappedInfoRW = new TlsUnwrappedInfoFW.Builder();
    private final TlsUnwrappedDataFW tlsUnwrappedDataRO = new TlsUnwrappedDataFW();
    private final TlsUnwrappedDataFW.Builder tlsUnwrappedDataRW = new TlsUnwrappedDataFW.Builder();

    private final TlsServerDecoder decodeHandshake = this::decodeHandshake;
    private final TlsServerDecoder decodeBeforeHandshake = this::decodeBeforeHandshake;
    private final TlsServerDecoder decodeHandshakeFinished = this::decodeHandshakeFinished;
    private final TlsServerDecoder decodeHandshakeNeedTask = this::decodeHandshakeNeedTask;
    private final TlsServerDecoder decodeHandshakeNeedUnwrap = this::decodeHandshakeNeedUnwrap;
    private final TlsServerDecoder decodeHandshakeNeedWrap = this::decodeHandshakeNeedWrap;
    private final TlsServerDecoder decodeNotHandshaking = this::decodeNotHandshaking;
    private final TlsServerDecoder decodeNotHandshakingUnwrapped = this::decodeNotHandshakingUnwrapped;
    private final TlsServerDecoder decodeIgnoreAll = this::decodeIgnoreAll;

    private final MessageFunction<RouteFW> wrapRoute = (t, b, i, l) -> routeRO.get().wrap(b, i, i + l);

    private final MessageFunction<TlsRouteExFW> wrapRouteEx = (t, b, i, l) -> wrapRoute.apply(t, b, i, l).extension()
                                                                                       .get(tlsRouteExRO.get()::tryWrap);

    private final int tlsTypeId;
    private final Signaler signaler;
    private final RouteManager router;
    private final MutableDirectBuffer writeBuffer;
    private final BufferPool decodePool;
    private final BufferPool encodePool;
    private final LongUnaryOperator supplyInitialId;
    private final LongUnaryOperator supplyReplyId;
    private final int replyPadAdjust;

    private final int decodeMax;
    private final int handshakeMax;
    private final long handshakeTimeoutMillis;

    private final Long2ObjectHashMap<MessageConsumer> correlations;
    private final IntFunction<TlsStoreInfo> lookupStore;

    private final ByteBuffer inNetByteBuffer;
    private final MutableDirectBuffer inNetBuffer;
    private final ByteBuffer outNetByteBuffer;
    private final DirectBuffer outNetBuffer;
    private final ByteBuffer inAppByteBuffer;
    private final MutableDirectBuffer inAppBuffer;
    private final ByteBuffer outAppByteBuffer;
    private final DirectBuffer outAppBuffer;
    private final DirectBuffer tlsHostnameRO;

    public TlsServerFactory(
        TlsConfiguration config,
        Signaler signaler,
        RouteManager router,
        MutableDirectBuffer writeBuffer,
        BufferPool bufferPool,
        LongUnaryOperator supplyInitialId,
        LongUnaryOperator supplyReplyId,
        ToIntFunction<String> supplyTypeId,
        IntFunction<TlsStoreInfo> lookupStore,
        TlsCounters counters)
    {
        this.tlsTypeId = supplyTypeId.applyAsInt(TlsNukleus.NAME);
        this.signaler = requireNonNull(signaler);
        this.lookupStore = requireNonNull(lookupStore);
        this.router = requireNonNull(router);
        this.writeBuffer = requireNonNull(writeBuffer);
        this.decodePool = new CountingBufferPool(bufferPool, counters.serverDecodeAcquires, counters.serverDecodeReleases);
        this.encodePool = new CountingBufferPool(bufferPool, counters.serverEncodeAcquires, counters.serverEncodeReleases);
        this.supplyInitialId = requireNonNull(supplyInitialId);
        this.supplyReplyId = requireNonNull(supplyReplyId);
        this.replyPadAdjust = Math.max(bufferPool.slotCapacity() >> 14, 1) * MAXIMUM_HEADER_SIZE;
        this.decodeMax = decodePool.slotCapacity();
        this.handshakeMax = Math.min(config.handshakeWindowBytes(), decodeMax);
        this.handshakeTimeoutMillis = SECONDS.toMillis(config.handshakeTimeout());
        this.correlations = new Long2ObjectHashMap<>();

        this.inNetByteBuffer = ByteBuffer.allocate(writeBuffer.capacity());
        this.inNetBuffer = new UnsafeBuffer(inNetByteBuffer);
        this.outNetByteBuffer = ByteBuffer.allocate(writeBuffer.capacity() << 1);
        this.outNetBuffer = new UnsafeBuffer(outNetByteBuffer);
        this.inAppByteBuffer = ByteBuffer.allocate(writeBuffer.capacity());
        this.inAppBuffer = new UnsafeBuffer(inAppByteBuffer);
        this.outAppByteBuffer = ByteBuffer.allocate(writeBuffer.capacity());
        this.outAppBuffer = new UnsafeBuffer(outAppByteBuffer);
        this.tlsHostnameRO = new UnsafeBuffer(ByteBuffer.allocate(255));
    }

    @Override
    public MessageConsumer newStream(
        int msgTypeId,
        DirectBuffer buffer,
        int index,
        int length,
        MessageConsumer sender)
    {
        final BeginFW begin = beginRO.wrap(buffer, index, index + length);
        final long streamId = begin.streamId();

        MessageConsumer newStream;

        if ((streamId & 0x0000_0000_0000_0001L) != 0L)
        {
            newStream = newServerStream(begin, sender);
        }
        else
        {
            newStream = correlations.remove(streamId);
        }

        return newStream;
    }

    private MessageConsumer newServerStream(
        final BeginFW begin,
        final MessageConsumer net)
    {
        final long routeId = begin.routeId();
        final long authorization = begin.authorization();

        final MessagePredicate matchAny = (t, b, o, l) -> true;
        final RouteFW route = router.resolve(routeId, authorization, matchAny, wrapRoute);

        MessageConsumer newStream = null;

        if (route != null)
        {
            final long resolvedId = route.correlationId();
            final long initialId = begin.streamId();

            final TlsStoreInfo tlsStoreInfo = lookupStore.apply(localId(resolvedId));
            final SSLContext sslContext = tlsStoreInfo == null ? null : tlsStoreInfo.context;
            final SSLEngine tlsEngine = sslContext == null ? null : sslContext.createSSLEngine();

            if (tlsEngine != null)
            {
                tlsEngine.setUseClientMode(false);

                tlsEngine.setWantClientAuth(tlsStoreInfo.supportsClientAuth);

                tlsEngine.setHandshakeApplicationProtocolSelector((ex, ps) ->
                    setApplicationProtocolSelector(routeId, authorization, tlsEngine));

                final TlsServer server = new TlsServer(net, routeId, initialId, authorization,
                    tlsEngine, tlsStoreInfo::authorization);

                newStream = server::onNetMessage;
            }
        }

        return newStream;
    }

    private String setApplicationProtocolSelector(
        long routeId,
        long authorization,
        SSLEngine tlsEngine)
    {
        SSLSession session = tlsEngine.getHandshakeSession();
        byte[] tlsHostnameEncoded = null;
        if (session instanceof ExtendedSSLSession)
        {
            ExtendedSSLSession sessionEx = (ExtendedSSLSession) session;
            List<SNIServerName> serverNames = sessionEx.getRequestedServerNames();
            if (!serverNames.isEmpty())
            {
                SNIServerName serverName = serverNames.get(0);
                tlsHostnameEncoded = serverName.getEncoded();
            }
        }

        DirectBuffer tlsHostname = null;
        if (tlsHostnameEncoded != null)
        {
            tlsHostnameRO.wrap(tlsHostnameEncoded);
            tlsHostname = tlsHostnameRO;
        }

        final DirectBuffer tlsHostname0 = tlsHostname;
        final MessagePredicate filter = (t, b, i, l) ->
        {
            final TlsRouteExFW routeEx = wrapRouteEx.apply(t, b, i, l);

            final String8FW hostname = routeEx.hostname();

            return hostname.value() == null || Objects.equals(tlsHostname0, hostname.value());
        };

        final RouteFW alpnRoute = router.resolve(routeId, authorization, filter, wrapRoute);

        String protocol = null;
        if (alpnRoute != null)
        {
            final TlsRouteExFW newRouteEx = alpnRoute.extension().get(tlsRouteExRO.get()::tryWrap);
            final String alpnProtocol = newRouteEx.protocol().asString();
            protocol = alpnProtocol == null ? "" : alpnProtocol;
        }

        return protocol;
    }

    private void doBegin(
        MessageConsumer receiver,
        long routeId,
        long streamId,
        long sequence,
        long acknowledge,
        int maximum,
        long traceId,
        long authorization,
        long affinity,
        Consumer<OctetsFW.Builder> extension)
    {
        final BeginFW begin = beginRW.wrap(writeBuffer, 0, writeBuffer.capacity())
                .routeId(routeId)
                .streamId(streamId)
                .sequence(sequence)
                .acknowledge(acknowledge)
                .maximum(maximum)
                .traceId(traceId)
                .authorization(authorization)
                .affinity(affinity)
                .extension(extension)
                .build();

        receiver.accept(begin.typeId(), begin.buffer(), begin.offset(), begin.sizeof());
    }

    private void doData(
        MessageConsumer receiver,
        long routeId,
        long streamId,
        long sequence,
        long acknowledge,
        int maximum,
        long traceId,
        long authorization,
        long budgetId,
        int reserved,
        DirectBuffer buffer,
        int offset,
        int length,
        Consumer<OctetsFW.Builder> extension)
    {
        final DataFW data = dataRW.wrap(writeBuffer, 0, writeBuffer.capacity())
                .routeId(routeId)
                .streamId(streamId)
                .sequence(sequence)
                .acknowledge(acknowledge)
                .maximum(maximum)
                .traceId(traceId)
                .authorization(authorization)
                .budgetId(budgetId)
                .reserved(reserved)
                .payload(buffer, offset, length)
                .extension(extension)
                .build();

        receiver.accept(data.typeId(), data.buffer(), data.offset(), data.sizeof());
    }

    private void doEnd(
        MessageConsumer receiver,
        long routeId,
        long streamId,
        long sequence,
        long acknowledge,
        int maximum,
        long traceId,
        long authorization,
        Consumer<OctetsFW.Builder> extension)
    {
        final EndFW end = endRW.wrap(writeBuffer, 0, writeBuffer.capacity())
                .routeId(routeId)
                .streamId(streamId)
                .sequence(sequence)
                .acknowledge(acknowledge)
                .maximum(maximum)
                .traceId(traceId)
                .authorization(authorization)
                .extension(extension)
                .build();

        receiver.accept(end.typeId(), end.buffer(), end.offset(), end.sizeof());
    }

    private void doAbort(
        MessageConsumer receiver,
        long routeId,
        long streamId,
        long sequence,
        long acknowledge,
        int maximum,
        long traceId,
        long authorization,
        Consumer<OctetsFW.Builder> extension)
    {
        final AbortFW abort = abortRW.wrap(writeBuffer, 0, writeBuffer.capacity())
                .routeId(routeId)
                .streamId(streamId)
                .sequence(sequence)
                .acknowledge(acknowledge)
                .maximum(maximum)
                .traceId(traceId)
                .authorization(authorization)
                .extension(extension)
                .build();

        receiver.accept(abort.typeId(), abort.buffer(), abort.offset(), abort.sizeof());
    }

    private void doFlush(
        MessageConsumer receiver,
        long routeId,
        long streamId,
        long sequence,
        long acknowledge,
        int maximum,
        long traceId,
        long authorization,
        long budgetId,
        int reserved,
        OctetsFW extension)
    {
        final FlushFW flush = flushRW.wrap(writeBuffer, 0, writeBuffer.capacity())
                .routeId(routeId)
                .streamId(streamId)
                .sequence(sequence)
                .acknowledge(acknowledge)
                .maximum(maximum)
                .traceId(traceId)
                .authorization(authorization)
                .budgetId(budgetId)
                .reserved(reserved)
                .extension(extension)
                .build();

        receiver.accept(flush.typeId(), flush.buffer(), flush.offset(), flush.sizeof());
    }

    private void doWindow(
        MessageConsumer receiver,
        long routeId,
        long streamId,
        long sequence,
        long acknowledge,
        int maximum,
        long traceId,
        long authorization,
        long budgetId,
        int padding)
    {
        final WindowFW window = windowRW.wrap(writeBuffer, 0, writeBuffer.capacity())
                .routeId(routeId)
                .streamId(streamId)
                .sequence(sequence)
                .acknowledge(acknowledge)
                .maximum(maximum)
                .traceId(traceId)
                .authorization(authorization)
                .budgetId(budgetId)
                .padding(padding)
                .build();

        receiver.accept(window.typeId(), window.buffer(), window.offset(), window.sizeof());
    }

    private void doReset(
        MessageConsumer receiver,
        long routeId,
        long streamId,
        long sequence,
        long acknowledge,
        int maximum,
        long traceId,
        long authorization)
    {
        final ResetFW reset = resetRW.wrap(writeBuffer, 0, writeBuffer.capacity())
                .routeId(routeId)
                .streamId(streamId)
                .sequence(sequence)
                .acknowledge(acknowledge)
                .maximum(maximum)
                .traceId(traceId)
                .authorization(authorization)
                .build();

        receiver.accept(reset.typeId(), reset.buffer(), reset.offset(), reset.sizeof());
    }

    private int decodeBeforeHandshake(
        TlsServer server,
        long traceId,
        long budgetId,
        int reserved,
        DirectBuffer buffer,
        int offset,
        int progress,
        int limit)
    {
        try
        {
            server.tlsEngine.beginHandshake();
            server.decoder = decodeHandshake;
        }
        catch (SSLException | RuntimeException ex)
        {
            server.cleanupNet(traceId);
            server.decoder = decodeIgnoreAll;
        }

        return progress;
    }

    private int decodeHandshake(
        TlsServer server,
        long traceId,
        long budgetId,
        int reserved,
        DirectBuffer buffer,
        int offset,
        int progress,
        int limit)
    {
        final SSLEngine tlsEngine = server.tlsEngine;
        switch (tlsEngine.getHandshakeStatus())
        {
        case NOT_HANDSHAKING:
            server.decoder = decodeNotHandshaking;
            break;
        case FINISHED:
            server.decoder = decodeHandshakeFinished;
            break;
        case NEED_TASK:
            server.decoder = decodeHandshakeNeedTask;
            break;
        case NEED_WRAP:
            server.decoder = decodeHandshakeNeedWrap;
            break;
        case NEED_UNWRAP:
            server.decoder = decodeHandshakeNeedUnwrap;
            break;
        case NEED_UNWRAP_AGAIN:
            assert false : "NEED_UNWRAP_AGAIN used by DTLS only";
            break;
        }

        return progress;
    }

    private int decodeNotHandshaking(
        TlsServer server,
        long traceId,
        long budgetId,
        int reserved,
        MutableDirectBuffer buffer,
        int offset,
        int progress,
        int limit)
    {
        final int length = limit - progress;
        if (length != 0)
        {
            final TlsRecordInfoFW tlsRecordInfo = tlsRecordInfoRO.tryWrap(buffer, progress, limit);
            if (tlsRecordInfo != null)
            {
                final int tlsRecordBytes = tlsRecordInfo.sizeof() + tlsRecordInfo.length();

                server.decodableRecordBytes = tlsRecordBytes;

                if (tlsRecordBytes <= length)
                {
                    final int tlsRecordDataOffset = tlsRecordInfo.limit();
                    final int tlsRecordDataLimit = tlsRecordDataOffset + tlsRecordInfo.length();

                    assert tlsRecordBytes == tlsRecordDataLimit - progress;

                    inNetByteBuffer.clear();
                    inNetBuffer.putBytes(0, buffer, progress, tlsRecordDataLimit - progress);
                    inNetByteBuffer.limit(tlsRecordDataLimit - progress);
                    outAppByteBuffer.clear();

                    try
                    {
                        final SSLEngineResult result = server.tlsEngine.unwrap(inNetByteBuffer, outAppByteBuffer);
                        final int bytesProduced = result.bytesProduced();
                        final int bytesConsumed = result.bytesConsumed();

                        switch (result.getStatus())
                        {
                        case BUFFER_UNDERFLOW:
                        case BUFFER_OVERFLOW:
                            assert false;
                            break;
                        case OK:
                            if (bytesProduced == 0)
                            {
                                server.decoder = decodeHandshake;
                                progress += bytesConsumed;
                            }
                            else
                            {
                                assert bytesConsumed == tlsRecordBytes;
                                assert bytesProduced <= bytesConsumed : String.format("%d <= %d", bytesProduced, bytesConsumed);

                                tlsUnwrappedDataRW.wrap(buffer, tlsRecordDataOffset, tlsRecordDataLimit)
                                                  .payload(outAppBuffer, 0, bytesProduced)
                                                  .build();

                                server.decodableRecordBytes -= bytesConsumed;
                                assert server.decodableRecordBytes == 0;

                                server.decoder = decodeNotHandshakingUnwrapped;
                            }
                            break;
                        case CLOSED:
                            assert bytesProduced == 0;
                            server.onDecodeInboundClosed(traceId);
                            server.decoder = TlsState.initialClosed(server.state) ? decodeIgnoreAll : decodeHandshake;
                            progress += bytesConsumed;
                            break;
                        }
                    }
                    catch (SSLException | RuntimeException ex)
                    {
                        server.cleanupNet(traceId);
                        server.decoder = decodeIgnoreAll;
                    }
                }
                else if (TlsState.initialClosed(server.state))
                {
                    server.decoder = decodeIgnoreAll;
                }
            }
        }

        return progress;
    }

    private int decodeNotHandshakingUnwrapped(
        TlsServer server,
        long traceId,
        long budgetId,
        int reserved,
        MutableDirectBuffer buffer,
        int offset,
        int progress,
        int limit)
    {
        final int length = limit - progress;
        if (length != 0)
        {
            assert server.decodableRecordBytes == 0;

            final TlsRecordInfoFW tlsRecordInfo = tlsRecordInfoRO.wrap(buffer, progress, limit);
            final int tlsRecordDataOffset = tlsRecordInfo.limit();
            final int tlsRecordDataLimit = tlsRecordDataOffset + tlsRecordInfo.length();

            final TlsUnwrappedDataFW tlsUnwrappedData = tlsUnwrappedDataRO.wrap(buffer, tlsRecordDataOffset, tlsRecordDataLimit);
            final TlsServer.TlsStream stream = server.stream.orElse(null);
            final int initialWindow = stream != null ? stream.initialWindow() : 0;
            final int initialPad = stream != null ? stream.initialPad : 0;

            final int bytesOffset = tlsRecordInfo.sizeof();
            final int bytesConsumed = bytesOffset + tlsRecordInfo.length();
            final int bytesProduced = tlsUnwrappedData.length();

            final int bytesPosition = tlsUnwrappedData.info().position();
            final int bytesRemaining = bytesProduced - bytesPosition;

            assert bytesRemaining > 0 : String.format("%d > 0", bytesRemaining);

            final int bytesReservedMax = Math.min(initialWindow, bytesRemaining + initialPad);
            final int bytesRemainingMax = Math.max(bytesReservedMax - initialPad, 0);

            assert bytesReservedMax >= bytesRemainingMax : String.format("%d >= %d", bytesReservedMax, bytesRemainingMax);

            if (bytesRemainingMax > 0)
            {
                final OctetsFW payload = tlsUnwrappedData.payload();

                server.onDecodeUnwrapped(traceId, budgetId, bytesReservedMax,
                        payload.buffer(), payload.offset() + bytesPosition, bytesRemainingMax);

                final int newBytesPosition = bytesPosition + bytesRemainingMax;
                assert newBytesPosition <= bytesProduced;

                if (newBytesPosition == bytesProduced)
                {
                    progress += bytesConsumed;
                    server.decoder = decodeHandshake;
                }
                else
                {
                    tlsUnwrappedInfoRW.wrap(buffer, tlsRecordDataOffset, tlsRecordDataLimit)
                                      .position(newBytesPosition)
                                      .build();
                }
            }
        }

        return progress;
    }

    private int decodeHandshakeFinished(
        TlsServer server,
        long traceId,
        long budgetId,
        int reserved,
        DirectBuffer buffer,
        int offset,
        int progress,
        int limit)
    {
        server.onDecodeHandshakeFinished(traceId, budgetId);
        server.decoder = decodeHandshake;
        return progress;
    }

    private int decodeHandshakeNeedTask(
        TlsServer server,
        long traceId,
        long budgetId,
        int reserved,
        DirectBuffer buffer,
        int offset,
        int progress,
        int limit)
    {
        server.onDecodeHandshakeNeedTask(traceId);
        server.decoder = decodeHandshake;
        return progress;
    }

    private int decodeHandshakeNeedUnwrap(
        TlsServer server,
        long traceId,
        long budgetId,
        int reserved,
        MutableDirectBuffer buffer,
        int offset,
        int progress,
        int limit)
    {
        final int length = limit - progress;
        if (length > 0 || !server.stream.isPresent())
        {
            inNetByteBuffer.clear();
            inNetBuffer.putBytes(0, buffer, progress, length);
            inNetByteBuffer.limit(length);
            outAppByteBuffer.clear();

            try
            {
                final SSLEngineResult result = server.tlsEngine.unwrap(inNetByteBuffer, outAppByteBuffer);
                final int bytesConsumed = result.bytesConsumed();
                final int bytesProduced = result.bytesProduced();

                switch (result.getStatus())
                {
                case BUFFER_UNDERFLOW:
                    if (TlsState.initialClosed(server.state))
                    {
                        server.decoder = decodeIgnoreAll;
                    }
                    break;
                case BUFFER_OVERFLOW:
                    assert false;
                    break;
                case OK:
                    final HandshakeStatus handshakeStatus = result.getHandshakeStatus();
                    if (handshakeStatus == HandshakeStatus.FINISHED)
                    {
                        server.onDecodeHandshakeFinished(traceId, budgetId);
                    }

                    if (bytesProduced > 0 && handshakeStatus == HandshakeStatus.FINISHED)
                    {
                        final TlsRecordInfoFW tlsRecordInfo = tlsRecordInfoRW
                            .wrap(buffer, progress, progress + bytesConsumed)
                            .build();
                        final int tlsRecordDataOffset = tlsRecordInfo.limit();
                        final int tlsRecordDataLimit = tlsRecordDataOffset + tlsRecordInfo.length();

                        tlsUnwrappedDataRW.wrap(buffer, tlsRecordDataOffset, tlsRecordDataLimit)
                                          .payload(outAppBuffer, 0, bytesProduced)
                                          .build();
                        server.decoder = decodeNotHandshakingUnwrapped;
                    }
                    else
                    {
                        server.decoder = decodeHandshake;
                    }

                    break;
                case CLOSED:
                    assert bytesProduced == 0;
                    server.onDecodeInboundClosed(traceId);
                    server.decoder = decodeIgnoreAll;
                    break;
                }

                progress += bytesConsumed;
            }
            catch (SSLException | RuntimeException ex)
            {
                server.doEncodeWrapIfNecessary(traceId, budgetId);
                server.cleanupNet(traceId);
                server.decoder = decodeIgnoreAll;
            }
        }

        return progress;
    }

    private int decodeHandshakeNeedWrap(
        TlsServer server,
        long traceId,
        long budgetId,
        int reserved,
        DirectBuffer buffer,
        int offset,
        int progress,
        int limit)
    {
        server.doEncodeWrap(traceId, budgetId, EMPTY_OCTETS);
        server.decoder = server.tlsEngine.isInboundDone() ? decodeIgnoreAll : decodeHandshake;
        return progress;
    }

    private int decodeIgnoreAll(
        TlsServer server,
        long traceId,
        long budgetId,
        int reserved,
        DirectBuffer buffer,
        int offset,
        int progress,
        int limit)
    {
        return limit;
    }

    @FunctionalInterface
    private interface TlsServerDecoder
    {
        int decode(
            TlsServer server,
            long traceId,
            long budgetId,
            int reserved,
            MutableDirectBuffer buffer,
            int offset,
            int progress,
            int limit);
    }

    final class TlsServer
    {
        private final MessageConsumer net;
        private final long routeId;
        private final long initialId;
        private final long authorization;
        private ToLongFunction<String> supplyAuthorization;
        private final long replyId;
        private long affinity;

        private final SSLEngine tlsEngine;

        private long handshakeTaskFutureId = NO_CANCEL_ID;
        private long handshakeTimeoutFutureId = NO_CANCEL_ID;

        private int decodeSlot = NO_SLOT;
        private int decodeSlotOffset;
        private int decodeSlotReserved;
        private long decodeSlotBudgetId;

        private int decodableRecordBytes;

        private int encodeSlot = NO_SLOT;
        private int encodeSlotOffset;
        private long encodeSlotTraceId;

        private long initialSeq;
        private long initialAck;

        private long replySeq;
        private long replyAck;
        private int replyMax;
        private int replyPad;
        private long replyBudgetId;

        private int state;
        private TlsServerDecoder decoder;
        private Optional<TlsStream> stream;

        private TlsServer(
            MessageConsumer network,
            long networkRouteId,
            long networkInitialId,
            long authorization,
            SSLEngine tlsEngine,
            ToLongFunction<String> supplyAuthorization)
        {
            this.net = network;
            this.routeId = networkRouteId;

            this.initialId = networkInitialId;
            this.replyId = supplyReplyId.applyAsLong(initialId);
            this.authorization = authorization;
            this.decoder = decodeBeforeHandshake;
            this.stream = NULL_STREAM;
            this.tlsEngine = requireNonNull(tlsEngine);
            this.supplyAuthorization = supplyAuthorization;
        }

        private int replyPendingAck()
        {
            return (int)(replySeq - replyAck) + encodeSlotOffset;
        }

        private int replyWindow()
        {
            return replyMax - replyPendingAck();
        }

        private void onNetMessage(
            int msgTypeId,
            DirectBuffer buffer,
            int index,
            int length)
        {
            switch (msgTypeId)
            {
            case BeginFW.TYPE_ID:
                final BeginFW begin = beginRO.wrap(buffer, index, index + length);
                onNetBegin(begin);
                break;
            case DataFW.TYPE_ID:
                final DataFW data = dataRO.wrap(buffer, index, index + length);
                onNetData(data);
                break;
            case EndFW.TYPE_ID:
                final EndFW end = endRO.wrap(buffer, index, index + length);
                onNetEnd(end);
                break;
            case AbortFW.TYPE_ID:
                final AbortFW abort = abortRO.wrap(buffer, index, index + length);
                onNetAbort(abort);
                break;
            case FlushFW.TYPE_ID:
                final FlushFW flush = flushRO.wrap(buffer, index, index + length);
                onNetFlush(flush);
                break;
            case ResetFW.TYPE_ID:
                final ResetFW reset = resetRO.wrap(buffer, index, index + length);
                onNetReset(reset);
                break;
            case WindowFW.TYPE_ID:
                final WindowFW window = windowRO.wrap(buffer, index, index + length);
                onNetWindow(window);
                break;
            case SignalFW.TYPE_ID:
                final SignalFW signal = signalRO.wrap(buffer, index, index + length);
                onNetSignal(signal);
                break;
            default:
                break;
            }
        }

        private void onNetBegin(
            BeginFW begin)
        {
            final long sequence = begin.sequence();
            final long acknowledge = begin.acknowledge();
            final long traceId = begin.traceId();

            assert acknowledge <= sequence;
            assert sequence >= initialSeq;
            assert acknowledge >= initialAck;

            state = TlsState.openInitial(state);
            initialSeq = sequence;
            initialAck = acknowledge;
            affinity = begin.affinity();

            assert initialAck <= initialSeq;

            doNetWindow(traceId, 0L, 0, handshakeMax);
            doNetBegin(traceId);

            if (handshakeTimeoutMillis > 0L)
            {
                assert handshakeTimeoutFutureId == NO_CANCEL_ID;
                handshakeTimeoutFutureId = signaler.signalAt(
                    currentTimeMillis() + handshakeTimeoutMillis,
                    routeId,
                    replyId,
                    HANDSHAKE_TIMEOUT_SIGNAL);
            }
        }

        private void onNetData(
            DataFW data)
        {
            final long sequence = data.sequence();
            final long acknowledge = data.acknowledge();
            final long traceId = data.traceId();
            final long budgetId = data.budgetId();

            assert acknowledge <= sequence;
            assert sequence >= initialSeq;
            assert acknowledge <= initialAck;

            initialSeq = sequence + data.reserved();

            assert initialAck <= initialSeq;

            if (initialSeq > initialAck + decodeMax)
            {
                cleanupNet(traceId);
            }
            else
            {
                if (decodeSlot == NO_SLOT)
                {
                    decodeSlot = decodePool.acquire(initialId);
                }

                if (decodeSlot == NO_SLOT)
                {
                    cleanupNet(traceId);
                }
                else
                {
                    final OctetsFW payload = data.payload();
                    int reserved = data.reserved();
                    int offset = payload.offset();
                    int limit = payload.limit();

                    final MutableDirectBuffer buffer = decodePool.buffer(decodeSlot);
                    buffer.putBytes(decodeSlotOffset, payload.buffer(), offset, limit - offset);
                    decodeSlotOffset += limit - offset;
                    decodeSlotReserved += reserved;
                    decodeSlotBudgetId = budgetId;

                    offset = 0;
                    limit = decodeSlotOffset;
                    reserved = decodeSlotReserved;

                    decodeNet(traceId, budgetId, reserved, buffer, offset, limit);
                }
            }
        }

        private void onNetFlush(
            FlushFW flush)
        {
            final long sequence = flush.sequence();
            final long acknowledge = flush.acknowledge();
            final long traceId = flush.traceId();
            final long budgetId = flush.budgetId();
            final int reserved = flush.reserved();
            final OctetsFW extension = flush.extension();

            assert acknowledge <= sequence;
            assert sequence >= initialSeq;
            assert acknowledge <= initialAck;

            initialSeq = sequence + flush.reserved();

            assert initialAck <= initialSeq;

            if (initialSeq > initialAck + decodeMax)
            {
                cleanupNet(traceId);
            }
            else
            {
                stream.ifPresent(s -> s.doAppFlush(traceId, budgetId, reserved, extension));
            }
        }

        private void onNetEnd(
            EndFW end)
        {
            final long sequence = end.sequence();
            final long acknowledge = end.acknowledge();
            final long traceId = end.traceId();
            final long budgetId = decodeSlotBudgetId; // TODO

            assert acknowledge <= sequence;
            assert sequence >= initialSeq;
            assert acknowledge <= initialAck;

            state = TlsState.closeInitial(state);
            initialSeq = sequence;
            initialAck = acknowledge;

            assert initialAck <= initialSeq;

            if (decodeSlot == NO_SLOT || !stream.isPresent())
            {
                cleanupDecodeSlot();

                cancelHandshakeTask();
                cancelHandshakeTimeout();

                stream.ifPresent(s -> s.doAppAbort(traceId));

                if (!stream.isPresent())
                {
                    doEncodeCloseOutbound(traceId, budgetId);
                    doNetEnd(traceId);
                }

                decoder = decodeIgnoreAll;
            }
            else
            {
                decodeNet(traceId);
            }
        }

        private void onNetAbort(
            AbortFW abort)
        {
            final long sequence = abort.sequence();
            final long acknowledge = abort.acknowledge();
            final long traceId = abort.traceId();

            assert acknowledge <= sequence;
            assert sequence >= initialSeq;
            assert acknowledge <= initialAck;

            state = TlsState.closeInitial(state);
            initialSeq = sequence;
            initialAck = acknowledge;

            assert initialAck <= initialSeq;

            cleanupDecodeSlot();

            cancelHandshakeTask();
            cancelHandshakeTimeout();

            stream.ifPresent(s -> s.doAppAbort(traceId));
            stream.ifPresent(s -> s.doAppReset(traceId));

            doNetAbort(traceId);
        }

        private void onNetReset(
            ResetFW reset)
        {
            final long sequence = reset.sequence();
            final long acknowledge = reset.acknowledge();
            final long traceId = reset.traceId();

            assert acknowledge <= sequence;
            assert sequence <= replySeq;
            assert acknowledge >= replyAck;

            state = TlsState.closeReply(state);
            replyAck = acknowledge;

            assert replyAck <= replySeq;

            cleanupEncodeSlot();

            cancelHandshakeTask();

            stream.ifPresent(s -> s.doAppReset(traceId));
            stream.ifPresent(s -> s.doAppAbort(traceId));

            doNetReset(traceId);
        }

        private void onNetWindow(
            WindowFW window)
        {
            final long sequence = window.sequence();
            final long acknowledge = window.acknowledge();
            final long traceId = window.traceId();
            final long budgetId = window.budgetId();
            final int maximum = window.maximum();
            final int padding = window.padding();

            assert acknowledge <= sequence;
            assert sequence <= replySeq;
            assert acknowledge >= replyAck;
            assert maximum >= replyMax;

            state = TlsState.openReply(state);
            replyAck = acknowledge;
            replyMax = maximum;
            replyBudgetId = budgetId;
            replyPad = padding;

            assert replyAck <= replySeq;

            if (encodeSlot != NO_SLOT)
            {
                final MutableDirectBuffer buffer = encodePool.buffer(encodeSlot);
                final int limit = encodeSlotOffset;

                encodeNet(encodeSlotTraceId, budgetId, buffer, 0, limit);
            }

            if (encodeSlot == NO_SLOT)
            {
                stream.ifPresent(s -> s.flushAppWindow(traceId));
            }
        }

        private void onNetSignal(
            SignalFW signal)
        {
            switch (signal.signalId())
            {
            case HANDSHAKE_TASK_COMPLETE_SIGNAL:
                onNetSignalHandshakeTaskComplete(signal);
                break;
            case HANDSHAKE_TIMEOUT_SIGNAL:
                onNetSignalHandshakeTimeout(signal);
                break;
            }
        }

        private void onNetSignalHandshakeTaskComplete(
            SignalFW signal)
        {
            assert handshakeTaskFutureId != NO_CANCEL_ID;

            handshakeTaskFutureId = NO_CANCEL_ID;

            final long traceId = signal.traceId();
            final long budgetId = decodeSlotBudgetId; // TODO: signal.budgetId ?

            MutableDirectBuffer buffer = EMPTY_MUTABLE_DIRECT_BUFFER;
            int reserved = 0;
            int offset = 0;
            int limit = 0;

            if (decodeSlot != NO_SLOT)
            {
                reserved = decodeSlotReserved;
                buffer = decodePool.buffer(decodeSlot);
                limit = decodeSlotOffset;
            }

            decodeNet(traceId, budgetId, reserved, buffer, offset, limit);
        }

        private void onNetSignalHandshakeTimeout(
            SignalFW signal)
        {
            final long traceId = signal.traceId();

            if (handshakeTimeoutFutureId != NO_CANCEL_ID)
            {
                handshakeTimeoutFutureId = NO_CANCEL_ID;

                cleanupNet(traceId);
                decoder = decodeIgnoreAll;
            }
        }

        private void doNetBegin(
            long traceId)
        {
            doBegin(net, routeId, replyId, replySeq, replyAck, replyMax, traceId, authorization,
                    affinity, EMPTY_EXTENSION);
            router.setThrottle(replyId, this::onNetMessage);
            state = TlsState.openingReply(state);
        }

        private void doNetData(
            long traceId,
            long budgetId,
            DirectBuffer buffer,
            int offset,
            int limit)
        {
            if (encodeSlot != NO_SLOT)
            {
                final MutableDirectBuffer encodeBuffer = encodePool.buffer(encodeSlot);
                encodeBuffer.putBytes(encodeSlotOffset, buffer, offset, limit - offset);
                encodeSlotOffset += limit - offset;
                encodeSlotTraceId = traceId;

                buffer = encodeBuffer;
                offset = 0;
                limit = encodeSlotOffset;
            }

            encodeNet(traceId, budgetId, buffer, offset, limit);
        }

        private void doNetEnd(
            long traceId)
        {
            if (!TlsState.replyClosed(state))
            {
                doEnd(net, routeId, replyId, replySeq, replyAck, replyMax, traceId, authorization, EMPTY_EXTENSION);
                state = TlsState.closeReply(state);
            }

            cleanupEncodeSlot();

            cancelHandshakeTask();
        }

        private void doNetAbort(
            long traceId)
        {
            if (!TlsState.replyClosed(state))
            {
                doAbort(net, routeId, replyId, replySeq, replyAck, replyMax, traceId, authorization, EMPTY_EXTENSION);
                state = TlsState.closeReply(state);
            }

            cleanupEncodeSlot();

            cancelHandshakeTask();
        }

        private void doNetFlush(
            long traceId,
            long budgetId,
            int reserved,
            OctetsFW extension)
        {
            doFlush(net, routeId, replyId, replySeq, replyAck, replyMax,
                    traceId, authorization, budgetId, reserved, extension);
        }

        private void doNetReset(
            long traceId)
        {
            if (!TlsState.initialClosed(state))
            {
                final int initialMax = stream.isPresent() ? decodeMax : handshakeMax;
                doReset(net, routeId, initialId, initialSeq, initialAck, initialMax, traceId, authorization);
                state = TlsState.closeInitial(state);
            }

            cleanupDecodeSlot();

            cancelHandshakeTask();
            cancelHandshakeTimeout();
        }

        private void doNetWindow(
            long traceId,
            long budgetId,
            int padding,
            int maximum)
        {
            doWindow(net, routeId, initialId, initialSeq, initialAck, maximum, traceId, authorization, budgetId, padding);
        }

        private void flushNetWindow(
            long traceId,
            long budgetId,
            int initialPad)
        {
            final int initialMax = stream.isPresent() ? decodeMax : handshakeMax;
            final int decodable = decodeMax - initialMax;

            final long initialAckMax = Math.min(initialAck + decodable, initialSeq);
            if (initialAckMax > initialAck)
            {
                initialAck = initialAckMax;
                assert initialAck <= initialSeq;

                doNetWindow(traceId, budgetId, 0, initialMax);
            }

            decodeNet(traceId);
        }

        private void encodeNet(
            long traceId,
            long budgetId,
            DirectBuffer buffer,
            int offset,
            int limit)
        {
            final int maxLength = limit - offset;
            final int length = Math.max(Math.min(replyWindow() - replyPad, maxLength), 0);

            if (length > 0)
            {
                final int reserved = length + replyPad;

                doData(net, routeId, replyId, replySeq, replyAck, replyMax, traceId, authorization,
                       budgetId, reserved, buffer, offset, length, EMPTY_EXTENSION);

                replySeq += reserved;

                assert replySeq <= replyAck + replyMax :
                    String.format("%d <= %d + %d", replySeq, replyAck, replyMax);
            }

            final int remaining = maxLength - length;
            if (remaining > 0)
            {
                if (encodeSlot == NO_SLOT)
                {
                    encodeSlot = encodePool.acquire(replyId);
                }

                if (encodeSlot == NO_SLOT)
                {
                    cleanupNet(traceId);
                }
                else
                {
                    final MutableDirectBuffer encodeBuffer = encodePool.buffer(encodeSlot);
                    encodeBuffer.putBytes(0, buffer, offset + length, remaining);
                    encodeSlotOffset = remaining;
                }
            }
            else
            {
                cleanupEncodeSlot();

                if (TlsState.replyClosing(state))
                {
                    doNetEnd(traceId);
                }
            }
        }

        private void decodeNet(
            long traceId,
            long budgetId,
            int reserved,
            MutableDirectBuffer buffer,
            int offset,
            int limit)
        {
            TlsServerDecoder previous = null;
            int progress = offset;
            while (progress <= limit && previous != decoder && handshakeTaskFutureId == NO_CANCEL_ID)
            {
                previous = decoder;
                progress = decoder.decode(this, traceId, budgetId, reserved, buffer, offset, progress, limit);
            }

            if (progress < limit)
            {
                if (decodeSlot == NO_SLOT)
                {
                    decodeSlot = decodePool.acquire(initialId);
                }

                if (decodeSlot == NO_SLOT)
                {
                    cleanupNet(traceId);
                }
                else
                {
                    final MutableDirectBuffer decodeBuffer = decodePool.buffer(decodeSlot);
                    decodeBuffer.putBytes(0, buffer, progress, limit - progress);
                    decodeSlotOffset = limit - progress;
                    decodeSlotReserved = (limit - progress) * (reserved / (limit - offset));
                }
            }
            else
            {
                cleanupDecodeSlot();

                if (TlsState.initialClosed(state))
                {
                    stream.ifPresent(s -> s.doAppAbort(traceId));

                    if (!stream.isPresent())
                    {
                        doEncodeCloseOutbound(traceId, budgetId);
                        doNetEnd(traceId);
                    }

                    decoder = decodeIgnoreAll;
                }
            }

            if (!tlsEngine.isInboundDone())
            {
                final int initialMax = stream.isPresent() ? decodeMax : handshakeMax;
                final int decoded = reserved - decodeSlotReserved;
                final int decodable = decodeMax - initialMax;

                final long initialAckMax = Math.min(initialAck + decoded + decodable, initialSeq);
                if (initialAckMax > initialAck)
                {
                    initialAck = initialAckMax;
                    assert initialAck <= initialSeq;

                    doNetWindow(traceId, budgetId, 0, initialMax);
                }
            }
        }

        private void decodeNet(
            long traceId)
        {
            if (decodeSlot != NO_SLOT)
            {
                final long budgetId = decodeSlotBudgetId; // TODO: signal.budgetId ?

                final MutableDirectBuffer buffer = decodePool.buffer(decodeSlot);
                final int reserved = decodeSlotReserved;
                final int offset = 0;
                final int limit = decodeSlotOffset;

                decodeNet(traceId, budgetId, reserved, buffer, offset, limit);
            }
        }

        private void onDecodeHandshakeNeedTask(
            long traceId)
        {
            if (handshakeTaskFutureId == NO_CANCEL_ID)
            {
                final Runnable task = tlsEngine.getDelegatedTask();
                assert task != null;
                handshakeTaskFutureId = signaler.signalTask(task, routeId, replyId, HANDSHAKE_TASK_COMPLETE_SIGNAL);
            }
        }

        private void onDecodeHandshakeFinished(
            long traceId,
            long budgetId)
        {
            assert handshakeTimeoutFutureId != NO_CANCEL_ID;
            cancelHandshakeTimeout();

            ExtendedSSLSession tlsSession = (ExtendedSSLSession) tlsEngine.getSession();
            List<SNIServerName> serverNames = tlsSession.getRequestedServerNames();
            String alpn = tlsEngine.getApplicationProtocol();

            String tlsHostname = serverNames.stream()
                                            .filter(SNIHostName.class::isInstance)
                                            .map(SNIHostName.class::cast)
                                            .map(SNIHostName::getAsciiName)
                                            .findFirst()
                                            .orElse(null);

            String tlsProtocol = "".equals(alpn) ? null : alpn;

            final MessagePredicate filter = (t, b, i, l) ->
            {
                final TlsRouteExFW routeEx = wrapRouteEx.apply(t, b, i, l);

                final String hostname = routeEx.hostname().asString();
                final String protocol = routeEx.protocol().asString();

                return (hostname == null || Objects.equals(tlsHostname, hostname)) &&
                       (protocol == null || Objects.equals(tlsProtocol, protocol));
            };

            final RouteFW route = router.resolve(routeId, authorization, filter, wrapRoute);

            if (route != null)
            {
                final long routeId = route.correlationId();

                final TlsStream stream = new TlsStream(routeId, tlsEngine);
                correlations.put(stream.replyId, stream::onAppMessage);

                stream.doAppBegin(traceId, tlsHostname, tlsProtocol);
            }
            else
            {
                tlsEngine.closeOutbound();
            }
        }

        private void onDecodeUnwrapped(
            long traceId,
            long budgetId,
            int reserved,
            DirectBuffer buffer,
            int offset,
            int length)
        {
            stream.ifPresent(s -> s.doAppData(traceId, budgetId, reserved, buffer, offset, length));
        }

        private void onDecodeInboundClosed(
            long traceId)
        {
            assert tlsEngine.isInboundDone();
            stream.ifPresent(s -> s.doAppEnd(traceId));
        }

        private void doEncodeWrap(
            long traceId,
            long budgetId,
            OctetsFW payload)
        {
            final DirectBuffer buffer = payload.buffer();
            final int offset = payload.offset();
            final int length = payload.sizeof();

            inAppByteBuffer.clear();
            inAppBuffer.putBytes(0, buffer, offset, length);
            inAppByteBuffer.limit(length);
            outNetByteBuffer.clear();

            try
            {
                loop:
                do
                {
                    final SSLEngineResult result = tlsEngine.wrap(inAppByteBuffer, outNetByteBuffer);
                    final int bytesProduced = result.bytesProduced();

                    switch (result.getStatus())
                    {
                    case BUFFER_OVERFLOW:
                    case BUFFER_UNDERFLOW:
                        assert false;
                        break;
                    case CLOSED:
                        assert bytesProduced > 0;
                        stream.ifPresent(s -> s.doAppReset(traceId));
                        state = TlsState.closingReply(state);
                        break loop;
                    case OK:
                        assert bytesProduced > 0 || tlsEngine.isInboundDone();
                        if (result.getHandshakeStatus() == HandshakeStatus.FINISHED)
                        {
                            onDecodeHandshakeFinished(traceId, budgetId);
                        }
                        break;
                    }
                } while (inAppByteBuffer.hasRemaining());

                final int outNetBytesProduced = outNetByteBuffer.position();
                doNetData(traceId, budgetId, outNetBuffer, 0, outNetBytesProduced);
            }
            catch (SSLException | RuntimeException ex)
            {
                cleanupNet(traceId);
            }
        }

        private void doEncodeCloseOutbound(
            long traceId,
            long budgetId)
        {
            tlsEngine.closeOutbound();
            state = TlsState.closingReply(state);

            doEncodeWrapIfNecessary(traceId, budgetId);
        }

        private void doEncodeWrapIfNecessary(
            long traceId,
            long budgetId)
        {
            if (tlsEngine.getHandshakeStatus() == HandshakeStatus.NEED_WRAP)
            {
                doEncodeWrap(traceId, budgetId, EMPTY_OCTETS);
            }
        }

        private void cleanupNet(
            long traceId)
        {
            doNetReset(traceId);
            doNetAbort(traceId);

            stream.ifPresent(s -> s.cleanupApp(traceId));
        }

        private void cleanupDecodeSlot()
        {
            if (decodeSlot != NO_SLOT)
            {
                decodePool.release(decodeSlot);
                decodeSlot = NO_SLOT;
                decodeSlotOffset = 0;
                decodeSlotReserved = 0;
            }
        }

        private void cleanupEncodeSlot()
        {
            if (encodeSlot != NO_SLOT)
            {
                encodePool.release(encodeSlot);
                encodeSlot = NO_SLOT;
                encodeSlotOffset = 0;
                encodeSlotTraceId = 0;
            }
        }

        private void cancelHandshakeTimeout()
        {
            if (handshakeTimeoutFutureId != NO_CANCEL_ID)
            {
                signaler.cancel(handshakeTimeoutFutureId);
                handshakeTimeoutFutureId = NO_CANCEL_ID;
            }
        }

        private void cancelHandshakeTask()
        {
            if (handshakeTaskFutureId != NO_CANCEL_ID)
            {
                signaler.cancel(handshakeTaskFutureId);
                handshakeTaskFutureId = NO_CANCEL_ID;
            }
        }

        final class TlsStream
        {
            private final MessageConsumer app;
            private final long routeId;
            private final long initialId;
            private final long replyId;
            private final long authorization;

            private long initialSeq;
            private long initialAck;
            private int initialMax;
            private int initialPad;

            private long replySeq;
            private long replyAck;

            private int state;

            private TlsStream(
                long routeId,
                SSLEngine tlsEngine)
            {
                this.routeId = routeId;
                this.initialId = supplyInitialId.applyAsLong(routeId);
                this.app = router.supplyReceiver(initialId);
                this.replyId = supplyReplyId.applyAsLong(initialId);
                this.authorization = authorization(tlsEngine.getSession());
            }

            private int initialWindow()
            {
                return initialMax - (int)(initialSeq - initialAck);
            }

            private void onAppMessage(
                int msgTypeId,
                DirectBuffer buffer,
                int index,
                int length)
            {
                switch (msgTypeId)
                {
                case BeginFW.TYPE_ID:
                    final BeginFW begin = beginRO.wrap(buffer, index, index + length);
                    onAppBegin(begin);
                    break;
                case DataFW.TYPE_ID:
                    final DataFW data = dataRO.wrap(buffer, index, index + length);
                    onAppData(data);
                    break;
                case EndFW.TYPE_ID:
                    final EndFW end = endRO.wrap(buffer, index, index + length);
                    onAppEnd(end);
                    break;
                case AbortFW.TYPE_ID:
                    final AbortFW abort = abortRO.wrap(buffer, index, index + length);
                    onAppAbort(abort);
                    break;
                case FlushFW.TYPE_ID:
                    final FlushFW flush = flushRO.wrap(buffer, index, index + length);
                    onAppFlush(flush);
                    break;
                case WindowFW.TYPE_ID:
                    final WindowFW window = windowRO.wrap(buffer, index, index + length);
                    onAppWindow(window);
                    break;
                case ResetFW.TYPE_ID:
                    final ResetFW reset = resetRO.wrap(buffer, index, index + length);
                    onAppReset(reset);
                    break;
                default:
                    break;
                }
            }

            private void onAppBegin(
                BeginFW begin)
            {
                final long sequence = begin.sequence();
                final long acknowledge = begin.acknowledge();
                final long traceId = begin.traceId();

                assert acknowledge <= sequence;
                assert sequence >= replySeq;
                assert acknowledge <= replyAck;

                replySeq = sequence;
                replyAck = acknowledge;

                assert replyAck <= replySeq;

                state = TlsState.openingReply(state);

                doAppWindow(traceId);
            }

            private void onAppData(
                DataFW data)
            {
                final long sequence = data.sequence();
                final long acknowledge = data.acknowledge();
                final long traceId = data.traceId();

                assert acknowledge <= sequence;
                assert sequence >= replySeq;
                assert acknowledge <= replyAck;

                replySeq = sequence + data.reserved();

                assert replyAck <= replySeq;

                if (replySeq > replyAck + replyMax)
                {
                    cleanupApp(traceId);
                    doNetAbort(traceId);
                }
                else if (data.length() > 0)
                {
                    final long budgetId = data.budgetId();
                    final OctetsFW payload = data.payload();

                    doEncodeWrap(traceId, budgetId, payload);
                }
            }

            private void onAppFlush(
                FlushFW flush)
            {
                final long sequence = flush.sequence();
                final long acknowledge = flush.acknowledge();
                final long traceId = flush.traceId();
                final long budgetId = flush.budgetId();
                final int reserved = flush.reserved();
                final OctetsFW extension = flush.extension();

                assert acknowledge <= sequence;
                assert sequence >= replySeq;
                assert acknowledge <= replyAck;

                replySeq = sequence;

                assert replyAck <= replySeq;

                if (replySeq > replyAck + replyMax)
                {
                    cleanupApp(traceId);
                    doNetAbort(traceId);
                }
                else
                {
                    doNetFlush(traceId, budgetId, reserved, extension);
                }
            }

            private void onAppEnd(
                EndFW end)
            {
                final long sequence = end.sequence();
                final long acknowledge = end.acknowledge();
                final long traceId = end.traceId();
                final long budgetId = 0L; // TODO

                assert acknowledge <= sequence;
                assert sequence >= replySeq;
                assert acknowledge <= replyAck;

                replySeq = sequence;

                assert replyAck <= replySeq;

                state = TlsState.closeReply(state);
                stream = nullIfClosed(state, stream);

                doEncodeCloseOutbound(traceId, budgetId);
            }

            private void onAppAbort(
                AbortFW abort)
            {
                final long sequence = abort.sequence();
                final long acknowledge = abort.acknowledge();
                final long traceId = abort.traceId();

                assert acknowledge <= sequence;
                assert sequence >= replySeq;
                assert acknowledge <= replyAck;

                replySeq = sequence;

                assert replyAck <= replySeq;

                state = TlsState.closeReply(state);
                stream = nullIfClosed(state, stream);

                doNetAbort(traceId);

                doAppAbort(traceId);
                doNetReset(traceId);
            }

            private void onAppWindow(
                WindowFW window)
            {
                final long sequence = window.sequence();
                final long acknowledge = window.acknowledge();
                final long traceId = window.traceId();
                final long budgetId = window.budgetId();
                final int maximum = window.maximum();
                final int padding = window.padding();

                assert acknowledge <= sequence;
                assert sequence <= initialSeq;
                assert acknowledge >= initialAck;
                assert maximum >= initialMax;

                initialAck = acknowledge;
                initialMax = maximum;
                initialPad = padding;

                assert initialAck <= initialSeq;

                state = TlsState.openInitial(state);

                flushNetWindow(traceId, budgetId, initialPad);
            }

            private void onAppReset(
                ResetFW reset)
            {
                final long sequence = reset.sequence();
                final long acknowledge = reset.acknowledge();
                final long traceId = reset.traceId();

                assert acknowledge <= sequence;
                assert sequence <= initialSeq;
                assert acknowledge >= initialAck;

                initialAck = acknowledge;

                assert initialAck <= initialSeq;

                state = TlsState.closeInitial(state);
                stream = nullIfClosed(state, stream);

                doNetReset(traceId);

                doAppReset(traceId);
                doNetAbort(traceId);
            }

            private void doAppBegin(
                long traceId,
                String hostname,
                String protocol)
            {
                initialSeq = TlsServer.this.initialSeq;
                initialAck = initialSeq;

                stream = Optional.of(this);
                state = TlsState.openingInitial(state);

                router.setThrottle(initialId, this::onAppMessage);
                doBegin(app, routeId, initialId, initialSeq, initialAck, initialMax,
                    traceId, authorization, affinity,
                    ex -> ex.set((b, o, l) -> tlsBeginExRW.wrap(b, o, l)
                                                          .typeId(tlsTypeId)
                                                          .hostname(hostname)
                                                          .protocol(protocol)
                                                          .build()
                                                          .sizeof()));
            }

            private void doAppData(
                long traceId,
                long budgetId,
                int reserved,
                DirectBuffer buffer,
                int offset,
                int length)
            {
                assert reserved >= length + initialPad : String.format("%d >= %d", reserved, length + initialPad);

                doData(app, routeId, initialId, initialSeq, initialAck, initialMax, traceId, authorization,
                        budgetId, reserved, buffer, offset, length, EMPTY_EXTENSION);

                initialSeq += reserved;
                assert initialSeq <= initialAck + initialMax;
            }

            private void doAppEnd(
                long traceId)
            {
                state = TlsState.closeInitial(state);
                stream = nullIfClosed(state, stream);
                doEnd(app, routeId, initialId, initialSeq, initialAck, initialMax,
                        traceId, authorization, EMPTY_EXTENSION);
            }

            private void doAppAbort(
                long traceId)
            {
                if (!TlsState.initialClosed(state))
                {
                    state = TlsState.closeInitial(state);
                    stream = nullIfClosed(state, stream);
                    doAbort(app, routeId, initialId, initialSeq, initialAck, initialMax,
                            traceId, authorization, EMPTY_EXTENSION);
                }
            }

            private void doAppFlush(
                long traceId,
                long budgetId,
                int reserved,
                OctetsFW extension)
            {
                doFlush(app, routeId, initialId, initialSeq, initialAck, initialMax,
                        traceId, authorization, budgetId, reserved, extension);
            }

            private void doAppReset(
                long traceId)
            {
                if (!TlsState.replyClosed(state))
                {
                    state = TlsState.closeReply(state);
                    stream = nullIfClosed(state, stream);

                    correlations.remove(replyId);
                    doReset(app, routeId, replyId, replySeq, replyAck, replyMax, traceId, authorization);
                }
            }

            private void doAppWindow(
                long traceId)
            {
                state = TlsState.openReply(state);

                final int replyPad = TlsServer.this.replyPad + replyPadAdjust;
                doWindow(app, routeId, replyId, replySeq, replyAck, replyMax, traceId,
                         authorization, replyBudgetId, replyPad);
            }

            private void flushAppWindow(
                long traceId)
            {
<<<<<<< HEAD
                int replyAckMax = (int)(replySeq - TlsServer.this.replyPendingAck());
                if (replyAckMax > replyAck)
=======
                int replyBudgetMax = Math.min(TlsServer.this.replyBudget, encodePool.slotCapacity());
                int replyCredit = replyBudgetMax - TlsServer.this.encodeSlotOffset - replyBudget;
                if (replyCredit > 0 && TlsState.replyOpened(state))
>>>>>>> dd8ca7c2
                {
                    replyAck = replyAckMax;
                    assert replyAck <= replySeq;

                    doAppWindow(traceId);
                }
            }

            private void cleanupApp(
                long traceId)
            {
                doAppAbort(traceId);
                doAppReset(traceId);
            }
        }

        private long authorization(
            SSLSession tlsSession)
        {
            long authorization = 0L;

            try
            {
                Certificate[] certs = tlsSession.getPeerCertificates();
                if (certs.length > 1)
                {
                    Certificate signingCaCert = certs[1];
                    X509Certificate signingCaX509Cert = (X509Certificate) signingCaCert;
                    X500Principal x500Principal = signingCaX509Cert.getSubjectX500Principal();
                    String distinguishedName = x500Principal.getName();
                    authorization = supplyAuthorization.applyAsLong(distinguishedName);
                }
            }
            catch (SSLPeerUnverifiedException e)
            {
                // ignore
            }

            return authorization;
        }
    }

    private static Optional<TlsServer.TlsStream> nullIfClosed(
        int state,
        Optional<TlsServer.TlsStream> stream)
    {
        return TlsState.initialClosed(state) && TlsState.replyClosed(state) ? NULL_STREAM : stream;
    }
}<|MERGE_RESOLUTION|>--- conflicted
+++ resolved
@@ -2079,14 +2079,9 @@
             private void flushAppWindow(
                 long traceId)
             {
-<<<<<<< HEAD
+                // TODO: consider encodePool capacity
                 int replyAckMax = (int)(replySeq - TlsServer.this.replyPendingAck());
                 if (replyAckMax > replyAck)
-=======
-                int replyBudgetMax = Math.min(TlsServer.this.replyBudget, encodePool.slotCapacity());
-                int replyCredit = replyBudgetMax - TlsServer.this.encodeSlotOffset - replyBudget;
-                if (replyCredit > 0 && TlsState.replyOpened(state))
->>>>>>> dd8ca7c2
                 {
                     replyAck = replyAckMax;
                     assert replyAck <= replySeq;
